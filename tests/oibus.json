{
    "engine": {
        "port": 2223,
        "user": "admin",
        "password": "d74ff0ee8da3b9806b18c877dbf29bbde50b5bd8e4dad7a3a725000feb82e8f1",
        "filter": [
            "127.0.0.1",
            "::1"
        ],
        "logParameters": {
            "consoleLevel": "debug",
            "fileLevel": "debug",
            "filename": "./logs/journal.log",
            "maxsize": 1000000,
            "maxFiles": 5,
            "tailable": true,
            "sqliteLevel": "debug",
            "sqliteFilename": "./logs/journal.db",
            "sqliteMaxFileSize": 50000000
        },
        "caching": {
            "cacheFolder": "./cache",
            "archiveMode": "archive",
            "archiveFolder": "./cache/archived/"
        },
        "scanModes": [
            {
                "scanMode": "everySecond",
                "cronTime": "* * * * * *"
            },
            {
                "scanMode": "every10Second",
                "cronTime": "* * * * * /10"
            },
            {
                "scanMode": "every1Min",
                "cronTime": "* * * * *"
            }
        ],
        "proxies": [
            {
                "name": "sss",
                "protocol": "",
                "host": "hhh",
                "port": 123,
                "username": "uuu",
                "password": "E7Q+RY0Q3SO0ktrWp8C11RijQglJSZ6yO/uyIZJBPZ5sXsgQhuYtPp3SLKOpMYUCAKH/UVPcQe4ArMaCSQYkjgNiC40BsgrbspjY86V5X9fmT4WmRMjyZ8FKj6pdr4JGddQ0bzCkeCSe/9ZQdFNfOdbMma4aHy7TixMXCZubJ0I5rD14Kev37BHkRihcB1arvsA+8HSw7ybrjDmvnKYjBSyLTsdNic4hoHviuVD7d3uKBHciqgvDbB0udlRBTp3n2KFDhMo4hTjZkhtnosBknJYb2YopjzMcBp6q3uTHK/AdnBCXB1UpvkTziPtUpO/cZ7ZqMoWlX/p51X3R3tjfT7U3E5qkJi66rWa7QbcFhnWmdENQteNH5GkNnK1IjoR+1Ujt2rBt21abQCSyD+PpHfb9DMLKVoGBCSUsniMRALWNLYqcQdFYzGagy42J5cnHhr8zklKnSZ34ucjtwwcBPOeJa5fN475h055jCldExSxqVLnErsbfrG3dRDSuGqV5VZd8FhgJ8wAP55ltWdjGRxE45lIkOj+JSNtNOEjBw9lN4DWGrNtHi1nGNJwY3nhPDU2ooq08nYkT5AgdJWATZtNeeHA1W6Iqxz/OadkaXQI2wKKaCcKUDvJMAp2DFGkB+7ZQzcpRlLOIHuw3cM8st2fbR6vmdonwu0TQANq6+OU="
            },
            {
                "name": "ff",
                "protocol": "",
                "host": "tt",
                "port": 1,
                "username": "uii",
                "password": "VSLghj1ix8oUWfYF5RipmlBudZWoUcMgQiSEdo30MtzTy5/HOyhO4Yo19XsBmIynfBRMEeqPkBGCqO4BbHtY9JgxUnRqnimgTHjfbCKbgcqEZqVNuzubLhBCJT24D30DW5xGTqKOAD7vtqZp+bh1/PUwzIqP++RwK4daJVcSGZcWei/XqmZUBuCnQf/d1YachmnPXY1/qPNANExWoilVzrepkgpEI0Ve35BCOwVi/ZvJG6a0zL9ehXSHf1BuUF8ThyMLUI+yttYo6wvsq77gkZvEi0zdeJk82ukhMePAEZV804ikL2BrGp+J1F0A2MFP3ruY8Cn9f2DviBsQEO0PyBS4v0Z87od8SNx+wEv41UnMNhO0R7/Su1dBttZrBqq44iWJTPrGfjIVEynkSpfHcA/H6EOObg2azshdX/vhgPwLKlvcxVycetvOguGmsPsUx0nRB3HGnlO/21qidRM4vCfw1ZPI/5BFZkeTj/TwaK9ACEDs3vCEafid3FmGtLM+qk10t/mCE6TJ574zU8UZe/JNeJqVGBnoX5aug+ohCWB6ZHPfucLWsfne0L6zihQE2mEXY2cqpWWXoMDbm5rcBwQLntdvRWR2j64lnYwpLlRZrKjkpiwC2+44hGpfKtJsmTU9XfzMp/9lv3PJ2NQzqcmF+ue2e/yfXOvUA9fMxKI="
            }
        ]
    },
    "south": {
<<<<<<< HEAD
        "dataSources": [
            {
                "dataSourceId": "CSVServer",
                "protocol": "CSV",
                "enabled": false,
                "CSV": {
                    "timeColumn": 0,
                    "hasFirstLine": true,
                    "inputFolder": "./tests/csv/input/",
                    "archiveFolder": "./tests/csv/archived/",
                    "errorFolder": "./tests/csv/error/",
                    "separator": ","
                },
                "points": [
                    {
                        "pointId": "/fttest.base/Tank 5.tank/333333.temperature",
                        "scanMode": "every20Second",
                        "value": "sensor1-value",
                        "quality": "sensor1-quality"
                    },
                    {
                        "pointId": "/fttest.base/Tank 6.tank/333333.temperature",
                        "scanMode": "every20Second",
                        "value": "3",
                        "quality": "4"
                    }
                ]
            },
            {
                "dataSourceId": "MQTTServer",
                "protocol": "MQTT",
                "enabled": false,
                "MQTT": {
                    "port": 8883,
                    "password": "iv8sns2frgukGTajaJkZO7py/bi6Pq6m6DriczoaAYx9VCl3dcujGtnngmRomAtJYspSlEfFk91b4KAKaKeUsdMijFlwDcn94m0owTnkQ+JCXEF+gBjgU3TQqLRGtWESnI2qwI3uuONiFw9zyVExKhxeaKzmLdmFQQLeaUDkpIOIG9wIiAd3IRjnybROWOCVgKtdNOeAn9zqLOsU8BtpIREoh9P85pjerP+7Wf2jI8VfAYBWpxMwHLnarJDmWIBPd826d12qLrRMok6FVbdFHXNkcbeaunN2fObUAM55a+ipd+KmLyYjfHuE7i9ZBb0ZWCa49MyPYer3yj5h2Y6rrxShL+iE2qjVhzO09TPomS1SLXmJCgOo5haiENOiSQ6mQSuyzQuH3fBDL67sqgzYXLiauuKaPYbxVTHNACtkGS22Z4+HUoL/IgHt9vx5mo6BBmNUmbNIllweYyBf9TkwqVQYufexV+gcjQQDseUoCnENJUFNg8RJxIXJdAajIWfvEKKnY6zOHwUz+/Z4UqkvpV6h6on12aSIpAwIcMDeibb/QcSLNZkGWkyqQ25Cte4RYyFhaLAMBrLwuIWF5EFcB7vKhwdcmg+rcD1CRZXCIBgR93GM/W2ef/c+QW37Uodxpos2tJMajOEG3G3Ed0hNWHYOc9YcpCC4qNHyyTkRF6w=",
                    "server": "simulator.factorythings.com",
                    "mqttProtocol": "mqtts",
                    "username": "bai"
                },
                "points": [
                    {
                        "pointId": "/fttest.base/Tank 5.tank/Sensor22.temperature",
                        "scanMode": "listen",
                        "topic": "temperatureTank1"
                    },
                    {
                        "pointId": "/fttest.base/Tank 6.tank/Sensor23.temperature",
                        "scanMode": "listen",
                        "topic": "temperatureTank2"
                    }
                ]
            },
            {
                "dataSourceId": "SimulationServer",
                "protocol": "OPCUA",
                "enabled": false,
                "OPCUA": {
                    "opcuaPort": 53530,
                    "httpsPort": 53443,
                    "host": "35.180.179.217",
                    "endPoint": "Server/Simulation",
                    "timeOrigin": "server"
                },
                "points": [
                    {
                        "ns": 5,
                        "pointId": "/fttest.base/Tank 5.tank/333333.temperature",
                        "scanMode": "everySecond",
                        "s": "Counter1"
                    },
                    {
                        "ns": 5,
                        "pointId": "/fttest.base/Tank 5.tank/333333.temperature",
                        "scanMode": "everyNoon",
                        "s": "Random1"
                    }
                ]
            },
            {
                "dataSourceId": "SimulationServerBis",
                "protocol": "OPCUA",
                "enabled": false,
                "OPCUA": {
                    "opcuaPort": 53530,
                    "httpsPort": 53443,
                    "host": "35.180.179.217",
                    "endPoint": "Server/Simulation",
                    "timeOrigin": "server"
                },
                "points": [
                    {
                        "ns": 5,
                        "pointId": "/fttest.base/Tank 9.tank/333333.temperature",
                        "scanMode": "everySecond",
                        "s": "Sinusoid1"
                    }
                ]
            },
            {
                "dataSourceId": "PLC-35",
                "protocol": "Modbus",
                "enabled": false,
                "Modbus": {
                    "port": 502,
                    "host": "35.180.153.134"
                },
                "points": [
                    {
                        "pointId": "/fttest.base/Tank 3.tank/333333.fill_level",
                        "scanMode": "everySecond",
                        "address": "0x0031",
                        "type": "boolean"
                    },
                    {
                        "pointId": "/fttest.base/Tank 2.tank/222222.valve_state",
                        "scanMode": "everyNoon",
                        "address": "0x0f8",
                        "type": "boolean"
                    },
                    {
                        "pointId": "/fttest.base/Tank 2.tank/222222.fill_level",
                        "scanMode": "everySecond",
                        "address": "0x76a0",
                        "type": "boolean"
                    },
                    {
                        "pointId": "/fttest.base/Tank 2.tank/222333.fill_level",
                        "scanMode": "everySecond",
                        "address": "0x76b0",
                        "type": "boolean"
                    },
                    {
                        "pointId": "/fttest.base/Tank 3.tank/111111.valve_state",
                        "scanMode": "everySecond",
                        "address": "0x83a6",
                        "type": "boolean"
                    }
                ]
            },
            {
                "dataSourceId": "PLC-42",
                "protocol": "Modbus",
                "enabled": false,
                "Modbus": {
                    "port": 502,
                    "host": "35.180.153.134"
                },
                "points": [
                    {
                        "pointId": "/fttest.base/Tank4.tank/111111.fill_level",
                        "scanMode": "everySecond",
                        "address": "0x0f",
                        "type": "boolean"
                    },
                    {
                        "pointId": "/fttest.base/Tank4.tank/111111.flow_rate",
                        "scanMode": "everySecond",
                        "address": "0x20",
                        "type": "boolean"
                    }
                ]
            },
            {
                "dataSourceId": "FolderScanner",
                "protocol": "FolderScanner",
                "enabled": false,
                "FolderScanner": {
                    "preserve": false,
                    "minAge": 1000,
                    "inputFolder": "./tests/FolderScanner/input/",
                    "scanMode": "every5Second",
                    "regex": ".txt"
                },
                "points": []
            },
            {
                "dataSourceId": "SQLDbToFile",
                "protocol": "SQLDbToFile",
                "enabled": false,
                "SQLDbToFile": {
                    "port": 1433,
                    "password": "ELMqtmgdbXXIBYOfhIm6GfSy/vYCZgUKRRBTfY+0h6mecX3ZhEE3oOjeI0oXJuIC6Sz/xZ5YxIrSqe92BeYtaKvEBu/7ARfjYVycmyznLLGhAGjLEhgG+1XaGehg1VZo0wpm4uxJIwySIV/Tof7tPhcLyrrj7p83pJZPDA0w+XIAFiSbPk4LkgE1vC8/HC5ZPTHakGYHbKJpcR0VdLQ6N1tOeYn3+TkLqarGhvuC5RRBUL+77wZIcXoNAV9r4AqbMtp3aRjPso8OU/mnb+DLFsNBBVvVnEawSUNu4BUUfZ/7B8EJAH7Mt5MBFNvhEO8fuSIkRr5cFW/OIOBi4g31JtyPbDKd/n/kPlGnClGxrqM+oiP1+3oKIdFVX8f4UI+NxqXNOchvoaeEHsgzlNWeWsHYfA0liErLM+SdXhkhfV37n/MFtc0TaISPD7G0oI6WWpCvFavlQtqsrZWSglQ+odYXDy/n+EEDSh1LxzzSJsIax8lU6wtD3dYyZLNw3YJ4Bya++WugIENt2atcehDT8J1ZpVhB6gq0zSOJG7RwbzVdCQJ89RgV3vKG4GS4Bp06c6P8GUP0ZVx6HPGL5GaKVCCjRBF7pTu/zYWDrH5DNEuho5orRQZ4zKjjhIYQuoQy2m4SaTMGf4WeAIoRJap0Z48jN/zFvaj0wlC2NAWfqvE=",
                    "connectionTimeout": 1000,
                    "requestTimeout": 1000,
                    "host": "192.168.0.11",
                    "driver": "mssql",
                    "username": "oibus_user",
                    "database": "oibus",
                    "query": "SELECT created_at AS timestamp, value1 AS temperature FROM oibus_test WHERE created_at > @date1 AND created_at <= @date2",
                    "delimiter": ",",
                    "filename": "sql-@date.csv",
                    "scanMode": "everySecond",
                    "timeColumn": "timestamp"
                },
                "scanMode": "every5Second",
                "points": []
            },
            {
                "dataSourceId": "OPC-HDA",
                "protocol": "OPCHDA",
                "enabled": false,
                "OPCHDA": {
                    "tcpPort": 3333,
                    "retryInterval": 10000,
                    "agentFilename": "./deps/win/HdaAgent/HdaAgent.exe",
                    "logLevel": "debug",
                    "host": "opcserver",
                    "serverName": "Matrikon.OPC.Simulation"
                },
                "points": [
                    {
                        "pointId": "Random.Int1",
                        "scanMode": "every5Second"
                    },
                    {
                        "pointId": "Random.Real4",
                        "scanMode": "every20Second"
                    }
                ],
                "scanGroups": [
                    {
                        "scanMode": "every5Second",
                        "aggregate": "",
                        "resampling": "Minute"
                    },
                    {
                        "scanMode": "every20Second",
                        "aggregate": "",
                        "resampling": "Minute"
                    }
                ]
            }
        ]
=======
        "dataSources": []
>>>>>>> c0408251
    },
    "north": {
        "applications": []
    }
}<|MERGE_RESOLUTION|>--- conflicted
+++ resolved
@@ -57,7 +57,6 @@
         ]
     },
     "south": {
-<<<<<<< HEAD
         "dataSources": [
             {
                 "dataSourceId": "CSVServer",
@@ -291,9 +290,6 @@
                 ]
             }
         ]
-=======
-        "dataSources": []
->>>>>>> c0408251
     },
     "north": {
         "applications": []
