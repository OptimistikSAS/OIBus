{
  "engine": {
    // the port for the web interface to OIBus
    "port": 2223,
    // user/password for "pass"
    // (don't show the decoded password in production!)
    "user": "admin",
    "password": "d74ff0ee8da3b9806b18c877dbf29bbde50b5bd8e4dad7a3a725000feb82e8f1",
    // the list of IP addresses allowed to access the Web interface
    "filter": ["127.0.0.1", "::1"],
    // the parameters for logs, describing different performances for different levels
    // and the file name which stocks the logs
    "logParameters": {
      // possible levels: debug, info, warn, error
      "consoleLevel": "debug", // specify only the lowest level
      "fileLevel": "debug",
      "filename": "./logs/journal.log",
      "maxsize": 1000000,
      "maxFiles": 5,
      "tailable": true
    },
    "caching": {
      "cacheFolder": "./cache", // Where to store the cached data
      "archiveFolder": "./cache/archived/", // Required when archiveMode is 'archive' for files
      "archiveMode": "archive" // move or delete files
    },
    // the scan mode section
    // reference: https://github.com/paragi/timexe
    // Format: year month day hour minute second millisec microsec
    "scanModes": [
      {
        "scanMode": "everySecond",
        "cronTime": "* * * * * *"
      },
      {
        "scanMode": "every5Second",
        "cronTime": "* * * * * /5"
      },
      {
        "scanMode": "every20Second",
        "cronTime": "* * * * * /20"
      },
      {
        "scanMode": "everyNoon",
        "cronTime": "* * * 12"
      },
      {
        "scanMode": "every15DaysAt9",
        "cronTime": "* * /15 9"
      }
    ],
    // types section allows to define the types managed by this engine
    "types": [
      {
        "type": "fill_level",
        "fields": [
          {
            "name": "value",
            "type": "number"
          }
        ]
      },
      {
        "type": "flow_rate",
        "fields": [
          {
            "name": "quality",
            "type": "boolean"
          }
        ]
      },
      {
        "type": "valve_state",
        "fields": [
          {
            "name": "value",
            "type": "boolean"
          }
        ]
      },
      {
        "type": "temperature",
        "fields": [
          {
            "name": "value",
            "type": "number"
          },
          {
            "name": "quality",
            "type": "boolean"
          }
        ]
      }
    ]
  },
  "south": {
    // this section contains protocol specific parameters
    "Modbus": {
      // Modbus global parameters
      "addressGap": {
        // max number of Registers in one request
        "holdingRegister": 256,
        // max number of Coils in one request
        "coil": 1000
      }
    },
    /// other protocols (existing or planned):
    // OPCUA OPCDA MQTT Profinet CSV SQL
    "equipments": [
      {
        "equipmentId": "CSVServer",
        "enabled": false,
        "protocol": "CSV",
        "pointIdRoot": "/fttest.base",
        "defaultScanMode": "every20Second",
        "CSV": {
          "inputFolder": "./tests/csv/input/",
          "archiveFolder": "./tests/csv/archived/",
          "errorFolder": "./tests/csv/error/",
          "separator": ",",
          "timeColumn": 0,
          "hasFirstLine": true
        },
        "points": [
          {
            "CSV": { "value": "sensor1-value", "quality": "sensor1-quality" },
            "pointId": "./Tank 5.tank/333333.temperature"
          },
          {
            "CSV": { "value": 3, "quality": 4 },
            "pointId": "./Tank 6.tank/333333.temperature"
          }
        ]
      },
      {
        "equipmentId": "MQTTServer",
        "enabled": false,
        "protocol": "MQTT",
        "pointIdRoot": "/fttest.base",
        "defaultScanMode": "listen",
        "MQTT": {
          "server": "simulator.factorythings.com",
          "protocol": "mqtts",
          "port": 8883,
          "username": "bai",
          "password": "secret"
        },
        "points": [
          {
            "MQTT": { "topic": "temperatureTank1" },
            "pointId": "./Tank 5.tank/Sensor22.temperature",
            "doNotGroup": true
          },
          {
            "MQTT": { "topic": "temperatureTank2" },
            "pointId": "./Tank 6.tank/Sensor23.temperature"
          }
        ]
      },
      {
        "equipmentId": "SimulationServer",
        "enabled": false,
        "protocol": "OPCUA",
        "pointIdRoot": "/fttest.base",
        "defaultScanMode": "everySecond",
        "OPCUA": {
          "host": "35.180.179.217",
          "opcuaPort": "53530",
          "httpsPort": "53443",
          "endPoint": "Server/Simulation",
          "timeOrigin": "server" // or "source" or "OIBus"
        },
        "points": [
          {
            "OPCUAnodeId": {
              "ns": "5",
              "s": "Counter1"
            },
            "pointId": "./Tank 5.tank/333333.temperature"
          },
          {
            "OPCUAnodeId": {
              "ns": "5",
              "s": "Random1"
            },
            "pointId": "./Tank 5.tank/333333.temperature",
            "scanMode": "everyNoon"
          }
        ]
      },
      {
        "equipmentId": "SimulationServerBis",
        "enabled": false,
        "protocol": "OPCUA",
        "pointIdRoot": "/fttest.base",
        "defaultScanMode": "everySecond",
        "OPCUA": {
          "host": "35.180.179.217",
          "opcuaPort": "53530",
          "httpsPort": "53443",
          "endPoint": "Server/Simulation"
        },
        "points": [
          {
            "OPCUAnodeId": {
              "ns": "5",
              "s": "Sinusoid1"
            },
            "pointId": "./Tank 9.tank/333333.temperature"
          }
        ]
      },
      {
        "equipmentId": "PLC-35",
        "enabled": false,
        "protocol": "Modbus",
        "pointIdRoot": "/fttest.base",
        "defaultScanMode": "everySecond",
        "Modbus": {
          "host": "35.180.153.134",
          "port": 502
        },
        "points": [
          {
            "Modbus": {
              "address": "0x0031",
              "type": "coil"
            },
            "pointId": "./Tank 3.tank/333333.fill_level"
          },
          {
            "Modbus": {
              "address": "0x0f8",
              "type": "holdingRegister"
            },
            "pointId": "./Tank 2.tank/222222.valve_state",
            "scanMode": "everyNoon"
          },
          {
            "Modbus": {
              "address": "0x76a0",
              "type": "coil"
            },
            "pointId": "./Tank 2.tank/222222.fill_level"
          },
          {
            "Modbus": {
              "address": "0x76b0",
              "type": "coil"
            },
            "pointId": "./Tank 2.tank/222333.fill_level"
          },
          {
            "Modbus": {
              "address": "0x83a6",
              "type": "coil"
            },
            "pointId": "./Tank 3.tank/111111.valve_state"
          }
        ]
      },
      {
        "equipmentId": "PLC-42",
        "enabled": false,
        "protocol": "Modbus",
        "pointIdRoot": "/fttest.base/Tank4.tank",
        "defaultScanMode": "everySecond",
        "Modbus": {
          "host": "35.180.153.134",
          "port": 502
        },
        "points": [
          {
            "Modbus": {
              "address": "0x0f",
              "type": "coil"
            },
            "pointId": "./111111.fill_level"
          },
          {
            "Modbus": {
              "address": "0x20",
              "type": "holdingRegister"
            },
            "pointId": "./111111.flow_rate"
          }
        ]
      },
      {
        "equipmentId": "RawFileTransfer",
        "enabled": true,
        "protocol": "RawFile",
        "defaultScanMode": "every5Second",
        "RawFile": {
          "inputFolder": "./tests/RawFile/input/",
          "preserveFiles": false,
          "minAge": 1000, // Minimum age for files in milliseconds
          "regex": ".txt" // Regex expression to match the filename
        },
        "points": [
          {
            "pointId": "RawFileTransferPointId"
          }
        ]
      }
    ]
  },
  "north": {
    "applications": [
      {
        "applicationId": "MyConsole",
        "enabled": true,
        "api": "Console",
        "minimumBuffer:": 1, // 0 -> incorrect value. undefined -> 1
        "timeStamp": "OIBus",
        "caching": {
          "sendInterval": 15000, // Send interval in milliseconds
          "retryInterval": 10000, // Retry interval in milliseconds
          "groupCount": 6 // Number of values to send in one step
        }
      },
      {
        "applicationId": "BaseInflux",
        "enabled": false,
        "api": "InfluxDB",
        // "minimumBuffer:": 10, // group by 10 when possible
        "maxTimeinBuffer": 500, // 0 or undefined -> immediately, 500 -> wait for 500 ms
        "InfluxDB": {
          "user": "admin",
          "password": "secret",
          "db": "testdata",
          "host": "localhost:8086",
          "precision": "ms" // Possible values: ns, u, ms, s, m, h. Defaul value: ms
        },
        "caching": {
          "sendInterval": 5000, // Send interval in milliseconds
          "retryInterval": 10000, // Retry interval in milliseconds
          "groupCount": 3 // Number of values to send in one step
        }
      },
      {
        "applicationId": "BaseTimescale",
        "enabled": false,
        "api": "TimescaleDB",
        // "minimumBuffer:": 10, // group by 10 when possible
        "TimescaleDB": {
          "user": "postgres",
          "password": "secret",
          "db": "testdata",
          "host": "localhost"
        },
        "caching": {
          "sendInterval": 5000, // Send interval in milliseconds
          "retryInterval": 10000, // Retry interval in milliseconds
          "groupCount": 3 // Number of values to send in one step
        }
      },
      {
        "applicationId": "RawFileSender",
<<<<<<< HEAD
        "enabled": false,
        "api": "RawFileSender",
=======
        "enabled": true,
        "api":"RawFileSender",
>>>>>>> 0d2421f3
        "RawFileSender": {
          "host": "https://demo.oianalytics.fr",
          "endpoint": "/api/optimistik/data/values/upload",
          "stack": "request", // The package to use: "fetch", "axios", "request"
          "authentication": {
            "type": "Basic", // Only Basic authentication is supported at this moment
            "username": "QFPELALDNSUO6BUV8SJ",
            "password": "vQ9mEU1ZN1TIarYQOhM0fF2X8EtqExa5LAm0rxOy"
          },
          "proxy": {
            "protocol": "http", // "http" or "https"
            "host": "localhost",
            "port": 8888,
            "username": "user",
            "password": "password"
          }
        },
        "caching": {
          "sendInterval": 5000, // Send interval in milliseconds
          "retryInterval": 10000 // Retry interval in milliseconds
        }
      },
      {
        "applicationId": "AmazonS3",
        "enabled": false,
        "api": "AmazonS3",
        "AmazonS3": {
          "bucket": "optimistik.test",
          "folder": "oi_bus_test",
          "authentication": {
            "accessKey": "AKIAJPJ46DKBR7Q23FOQ",
            "secretKey": "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"
          },
          "proxy": {
            "host": "http://localhost",
            "port": 8080,
            "username": "",
            "password": ""
          }
        },
        "caching": {
          "sendInterval": 5000, // Send interval in milliseconds
          "retryInterval": 10000 // Retry interval in milliseconds
        }
      },
      {
        "applicationId": "AliveSignal",
        "enabled": false,
        "api": "AliveSignal",
        "AliveSignal": {
          "host": "https://demo.oianalytics.fr/api/optimistik/oibus",
          "authentication": {
            "type": "Basic", // Only Basic authentication is supported at this moment
            "username": "QFPELALDNSUO6BUV8SJ",
            "password": "vQ9mEU1ZN1TIarYQOhM0fF2X8EtqExa5LAm0rxOy"
          },
          "id": "OIBus friendly name",
          "frequency": 10000, // Ping interval in milliseconds
          "proxy": {
            "host": "http://localhost",
            "port": 8888,
            "username": "user",
            "password": "password"
          }
        }
      }
    ]
  }
}<|MERGE_RESOLUTION|>--- conflicted
+++ resolved
@@ -357,13 +357,8 @@
       },
       {
         "applicationId": "RawFileSender",
-<<<<<<< HEAD
         "enabled": false,
         "api": "RawFileSender",
-=======
-        "enabled": true,
-        "api":"RawFileSender",
->>>>>>> 0d2421f3
         "RawFileSender": {
           "host": "https://demo.oianalytics.fr",
           "endpoint": "/api/optimistik/data/values/upload",
