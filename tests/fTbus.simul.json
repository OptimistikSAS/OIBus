{
  "engine": {
    // the port for the web interface to fTbus
    "port": 2222,
    // user/password (use ) (to do: use bcrypt)
    "user": "admin",
    "password": "pass",
    // the list of IP addresses allowed to access the Web interface
    "filter": ["127.0.0.1", "::1"],
    // the parameters for logs, describing different performances for different levels
    // and the file name which stocks the logs
    "logParameters": {
      // possible levels: debug, info, warn, error
      "consoleLevel": "debug", // specify only the lowest level
      "fileLevel": "debug",
      "filename": "./tests/journal.log",
      "maxSize": 1000000,
      "maxFiles": 5
    },
    // the scan mode section allow to create categories of scan
    // each categories will use the cron syntax to determine the
    // sequence. Format: year month day hour minute second millisec microsec
    "scanModes": [
      {
        "scanMode": "everySecond",
        "cronTime": "* * * * * *"
      },
      {
        "scanMode": "every5Second",
        "cronTime": "* * * * * /5"
      },
      {
        "scanMode": "every100ms",
        "cronTime": "* * * * * * /100"
      },
      {
        "scanMode": "every15DaysAt9",
        "cronTime": "0 0 /15 9"
      }
    ]
  },
  "south": {
    // this section contains protocol specific parameters
    "Modbus": {},
    "OPCUA": {
      "connectionAddress": {
        "opc": "opc.tcp://%(host)s:%(opcuaPort)s/%(endPoint)s",
        "https": "opc.tcp://%(host)s:%(httpsPort)s/%(endPoint)s"
      }
    },
    "OPCDA": {},
    "MQTT": {},
    "Profinet": {},
    "CSV": {},
    "SQL": {},
    "equipments": [
      {
        "equipmentId": "PLC1",
<<<<<<< HEAD
        "protocol": "MQTT",
        "UpdateCycle": "everySecond",
        "MQTT": {
          "host": "simulator.factorythings.com:8883/tcp",
          "protocol": "mqtts",
          "username": "bai",
          "password": "secret"
        }
=======
        "enabled": true,
        "protocol": "MQTT",
        "defaultScanMode": "every5Second",
        "MQTT": {
          "server": "simulator.factorythings.com",
          "protocol": "mqtts",
          "port": "8883",
          "username": "bai",
          "password": "secret"
        },
        "points": [
          {
            "MQTT": { "topic": "temperatureTank1" },
            "pointId": "Tank1.temperature"
          },
          {
            "MQTT": { "topic": "temperatureTank2" },
            "pointId": "Tank2.temperature"
          }
        ]
>>>>>>> c2926052
      },
      {
        "equipmentId": "PLC2",
        "enabled": true,
        "protocol": "Modbus",
        "defaultScanMode": "listen",
        "Modbus": {
          "host": "localhost",
          "port": 502
        },
        "points": [
          {
            "Modbus": {
              "address": "0x0031",
              "type": "coil"
            },
            "pointId": "tank3.fill_level"
          },
          {
            "Modbus": {
              "address": "0x0f8",
              "type": "holdingRegister"
            },
            "pointId": "tank2.valve_state",
          },
          {
            "Modbus": {
              "address": "0x76a0",
              "type": "coil"
            },
            "pointId": "tank 2.fill_level"
          },
          {
            "Modbus": {
              "address": "0x83a6",
              "type": "coil"
            },
            "pointId": "tank3.valve_state"
          }
        ]
      }
    ]
  },
  "north": {
    "applications": [
      {
<<<<<<< HEAD
        "applicationId": "SimulatorPLC1",
        "enabled": true,
        "api": "Simulator",
        "refreshCycle": 100,
=======
        "applicationId": "SimulatorPLC1", // name of the simulator
        "api": "Simulator", // application for Simulation
        "enabled": true, // true/false
        "refreshCycle": 100, // the Simulator will update its value on each cycle (ms)
        "equipmentId": "PLC1", // the Simulator communicate through this equipment
>>>>>>> c2926052
        "machines": [
          {
            "machineId": "Tank1",
            "type": "Tank",
            "capacity": 400,
            "fillPerRefresh": 5,
            "emptyPerRefresh": 0.2,
            "precision": 0.1,
            "pointId": "Tank1.temperature" // the variable that will be updated
          },
          {
            "machineId": "Tank2",
            "type": "Tank",
            "capacity": 500,
            "fillPerRefresh": 10,
            "emptyPerRefresh": 0.4,
            "precision": 0.1,
            "pointId": "Tank2.temperature" // the variable that will be updated
          }
        ]
      },
      {
<<<<<<< HEAD
        "applicationId": "SimulatorPLC2",
        "enabled": true,
        "api": "Simulator",
        "refreshCycle": 100,
        "equipmentId": "PLC2",
        "machines": [
          {
            "machineId": "Tank1",
            "type": "Tank",
            "capacity": 400,
            "fillPerRefresh": 5,
            "emptyPerRefresh": 0.2,
            "precision": 0.1,
            "points": [
              {
                "address": "0x0031",
                "type": "coil",
                "valueId": "fillLevel"
              }
            ]
=======
        "applicationId": "SimulatorPLC2", // name of the simulator
        "api": "Simulator", // application for Simulation
        "enabled": true, // true/false
        "refreshCycle": 100, // the Simulator will update its value on each cycle (ms)
        "equipmentId": "PLC2", // the Simulator communicate through this equipment
        "machines": [
          {
            "machineId": "Tank3",
            "type": "Tank",
            "capacity": 400,
            "fillPerRefresh": 5,
            "emptyPerRefresh": 0.2,
            "precision": 0.1,
            "pointId": "Tank3.fill_level" // the variable that will be updated
          },
          {
            "machineId": "Tank2",
            "type": "Tank",
            "capacity": 500,
            "fillPerRefresh": 10,
            "emptyPerRefresh": 0.4,
            "precision": 0.1,
            "pointId": "Tank2.temperature" // the variable that will be updated
>>>>>>> c2926052
          }
        ]
      },
      
    ]
  }

  /*
        {
          "machineId": "Mixer",
          "enabled": true,
          "type": "Mixer",
          "rotation": "every5minutes",
          "rotationSpeed": 10,
          "rotationDuration": 240,
          "precision": 0.1
        },
        {
          "machineId": "Remplissage",
          "enabled": true,
          "type": "Filler",
          "cadence": "every100ms",
          "alarmChance": 0.01,
          "alarmMinAge": 60, // alarm duration between 1mn to 3mn (random)
          "alarmMaxAge": 180,
          "precision": 0.2
        }
   
}
*/
}<|MERGE_RESOLUTION|>--- conflicted
+++ resolved
@@ -56,16 +56,6 @@
     "equipments": [
       {
         "equipmentId": "PLC1",
-<<<<<<< HEAD
-        "protocol": "MQTT",
-        "UpdateCycle": "everySecond",
-        "MQTT": {
-          "host": "simulator.factorythings.com:8883/tcp",
-          "protocol": "mqtts",
-          "username": "bai",
-          "password": "secret"
-        }
-=======
         "enabled": true,
         "protocol": "MQTT",
         "defaultScanMode": "every5Second",
@@ -86,7 +76,6 @@
             "pointId": "Tank2.temperature"
           }
         ]
->>>>>>> c2926052
       },
       {
         "equipmentId": "PLC2",
@@ -133,18 +122,11 @@
   "north": {
     "applications": [
       {
-<<<<<<< HEAD
-        "applicationId": "SimulatorPLC1",
-        "enabled": true,
-        "api": "Simulator",
-        "refreshCycle": 100,
-=======
         "applicationId": "SimulatorPLC1", // name of the simulator
         "api": "Simulator", // application for Simulation
         "enabled": true, // true/false
         "refreshCycle": 100, // the Simulator will update its value on each cycle (ms)
         "equipmentId": "PLC1", // the Simulator communicate through this equipment
->>>>>>> c2926052
         "machines": [
           {
             "machineId": "Tank1",
@@ -167,28 +149,6 @@
         ]
       },
       {
-<<<<<<< HEAD
-        "applicationId": "SimulatorPLC2",
-        "enabled": true,
-        "api": "Simulator",
-        "refreshCycle": 100,
-        "equipmentId": "PLC2",
-        "machines": [
-          {
-            "machineId": "Tank1",
-            "type": "Tank",
-            "capacity": 400,
-            "fillPerRefresh": 5,
-            "emptyPerRefresh": 0.2,
-            "precision": 0.1,
-            "points": [
-              {
-                "address": "0x0031",
-                "type": "coil",
-                "valueId": "fillLevel"
-              }
-            ]
-=======
         "applicationId": "SimulatorPLC2", // name of the simulator
         "api": "Simulator", // application for Simulation
         "enabled": true, // true/false
@@ -212,7 +172,6 @@
             "emptyPerRefresh": 0.4,
             "precision": 0.1,
             "pointId": "Tank2.temperature" // the variable that will be updated
->>>>>>> c2926052
           }
         ]
       },
