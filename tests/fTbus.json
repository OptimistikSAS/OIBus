--- conflicted
+++ resolved
@@ -1,12 +1,8 @@
 {
   "engine": {
-<<<<<<< HEAD
-    // the port for the web interface to fTbus
-=======
     // Simulation/Normal
     "mode": "Normal",
      // the port for the web interface to fTbus
->>>>>>> 1d53ddd4
     "port": 2222,
     // user/password (use ) (to do: use bcrypt)
     "user": "admin",
@@ -16,21 +12,13 @@
     // the parameters for logs, describing different performances for different levels
     // and the file name which stocks the logs
     "logParameters": {
-<<<<<<< HEAD
-      "consoleLevel": "debug",
-      "fileLevel": "debug",
-      "filename": "./tests/journal.log",
-      "maxFiles": 5, 
-      "maxsize": 1000000,
-      "tailable": true
-=======
       // possible levels: debug, info, warn, error 
       "consoleLevel": "debug", // specify only the lowest level
       "fileLevel": "debug",
       "filename": "./tests/journal.log",
-      "maxSize": 1000000, 
-      "maxFiles": 5
->>>>>>> 1d53ddd4
+      "maxsize": 1000000, 
+      "maxFiles": 5,
+      "tailable": true
     },
     // the scan mode section allow to create categories of scan
     // each categories will use the cron syntax to determine the
