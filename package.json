{
  "name": "ftbus",
  "private": true,
  "version": "0.0.1",
  "main": "index.js",
  "author": "factoryThings",
  "license": "SEE LICENSE in LICENSE",
  "scripts": {
    "start": "node src/index.js --config ./tests/fTbus.json",
    "build": "npx webpack --mode production",
    "build-dev": "npx webpack --mode development",
    "build-doc": "esdoc",
    "test": "jest",
    "lint": "eslint ."
  },
  "keywords": [
    "factoryThings"
  ],
  "dependencies": {
    "@babel/runtime": "^7.1.2",
    "@koa/cors": "^2.2.2",
    "async": "^2.6.1",
    "fast-csv": "^2.4.1",
    "jsmodbus": "^3.1.0",
    "json5": "^2.1.0",
    "koa": "^2.5.3",
    "koa-basic-auth": "^3.0.0",
    "koa-bodyparser": "^4.2.1",
    "koa-helmet": "^4.0.0",
    "koa-json": "^2.0.2",
    "koa-logger": "^3.2.0",
    "koa-respond": "^2.1.0",
    "koa-router": "^7.4.0",
    "minimist": "^1.2.0",
    "mqtt": "^2.18.8",
    "node-fetch": "^2.2.0",
    "node-opcua": "^0.4.6",
    "sprintf-js": "^1.1.1",
<<<<<<< HEAD
    "winston": "^3.1.0"
=======
    "timexe": "^0.9.13"
>>>>>>> 0d9c42b8
  },
  "devDependencies": {
    "@babel/core": "^7.1.2",
    "@babel/preset-env": "^7.1.0",
    "babel-eslint": "^10.0.1",
    "babel-loader": "^8.0.4",
    "eslint": "^5.7.0",
    "eslint-config-airbnb": "^17.1.0",
    "eslint-plugin-import": "^2.14.0",
    "eslint-plugin-jsx-a11y": "^6.1.2",
    "eslint-plugin-react": "^7.11.1",
    "ignore-loader": "^0.1.2",
    "webpack": "^4.20.2",
    "webpack-cli": "^3.1.2"
  }
}<|MERGE_RESOLUTION|>--- conflicted
+++ resolved
@@ -36,11 +36,8 @@
     "node-fetch": "^2.2.0",
     "node-opcua": "^0.4.6",
     "sprintf-js": "^1.1.1",
-<<<<<<< HEAD
-    "winston": "^3.1.0"
-=======
+    "winston": "^3.1.0",
     "timexe": "^0.9.13"
->>>>>>> 0d9c42b8
   },
   "devDependencies": {
     "@babel/core": "^7.1.2",
