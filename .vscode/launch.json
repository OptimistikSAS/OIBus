{
  // Use IntelliSense to learn about possible attributes.
  // Hover to view descriptions of existing attributes.
  // For more information, visit: https://go.microsoft.com/fwlink/?linkid=830387
  "version": "0.2.0",
  "configurations": [
    {
      "type": "node",
      "request": "launch",
      "name": "Launch Program",
      "program": "${workspaceFolder}/src/index.js",
<<<<<<< HEAD
      "args":  ["--config", "./tests/fTbus_Csv.json"]
=======
      "args":  ["--config", "./tests/fTbus2.json"]
>>>>>>> dd495f9f
    }
  ]
}<|MERGE_RESOLUTION|>--- conflicted
+++ resolved
@@ -9,11 +9,7 @@
       "request": "launch",
       "name": "Launch Program",
       "program": "${workspaceFolder}/src/index.js",
-<<<<<<< HEAD
-      "args":  ["--config", "./tests/fTbus_Csv.json"]
-=======
       "args":  ["--config", "./tests/fTbus2.json"]
->>>>>>> dd495f9f
     }
   ]
 }