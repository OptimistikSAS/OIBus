--- conflicted
+++ resolved
@@ -22,12 +22,9 @@
     Hostname: os.hostname(),
     'OS release': os.release(),
     'OS type': os.type(),
-<<<<<<< HEAD
     Copyright: '(c) Copyright 2019 Optimistik, all rights reserved.',
-=======
     ...apisCacheStats,
     ...protocolsCacheStats,
->>>>>>> b4e41b4b
   }
   ctx.ok(status)
 }
