--- conflicted
+++ resolved
@@ -1,8 +1,4 @@
 const Koa = require('koa')
-<<<<<<< HEAD
-const koaLogger = require('koa-logger')
-=======
->>>>>>> 1684e8ff
 const cors = require('@koa/cors')
 const bodyParser = require('koa-bodyparser')
 const helmet = require('koa-helmet')
@@ -33,25 +29,10 @@
     const { engineConfig } = engine.configService.getConfig()
     const { user, password, port, filter = ['127.0.0.1', '::1'] } = engineConfig
 
-<<<<<<< HEAD
-    this.debug = debug
-=======
-    this.logger = engine.logger
->>>>>>> 1684e8ff
     this.port = port
     this.user = user
     this.password = password
 
-<<<<<<< HEAD
-    // Development style logging middleware
-    // Recommended that you .use() this middleware near the top
-    //  to "wrap" all subsequent middleware.
-    if (this.debug === 'debug') {
-      this.app.use(koaLogger())
-    }
-
-=======
->>>>>>> 1684e8ff
     // koa-helmet is a wrapper for helmet to work with koa.
     // It provides important security headers to make your app more secure by default.
     this.app.use(helmet())
