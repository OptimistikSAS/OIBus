const pg = require('pg')

const ApiHandler = require('../ApiHandler.class')

/**
 * Reads a string in pointId format and returns an object with corresponding indexes and values.
 * @param {String} pointId - String with this form : value1.name1/value2.name2#value
 * @return {Object} Values indexed by name
 */
const pointIdToNodes = (pointId) => {
  const attributes = {}
  pointId
    .slice(1)
    .split('/')
    .forEach((node) => {
      const nodeId = node.replace(/[\w ]+\.([\w]+)/g, '$1') // Extracts the word after the dot
      attributes[nodeId] = node.replace(/([\w ]+)\.[\w]+/g, '$1') // Extracts the one before
    })
  return attributes
}

/**
 * Escape spaces.
 * @param {*} chars - The content to escape
 * @return {*} The escaped or the original content
 */
const escapeSpace = (chars) => {
  if (typeof chars === 'string') {
    return chars.replace(/ /g, '\\ ')
  }
  return chars
}

class TimescaleDB extends ApiHandler {
  constructor(applicationParameters, engine) {
    super(applicationParameters, engine)
    this.currentObject = {}
  }

  /**
   * Makes a request for every entry received from the event.
   * @param {Object[]} values - The values
   * @return {void}
   */
  onUpdate(values) {
    this.makeRequest(values)
  }

  /**
   * Makes a TimescaleDB request with the parameters in the Object arg.
   * @param {Object[]} entries - The entry from the event
   * @return {void}
   */
<<<<<<< HEAD
  makeRequest(entries) {
    const { host, user, password, db } = this.application.TimescaleDB
=======
  makeRequest(entry) {
    const { host, user, password, db } = this.application.TimescaleDB
    const { pointId, data, timestamp } = entry
    // Convert the pointId into nodes
    const Nodes = Object.entries(pointIdToNodes(pointId))
>>>>>>> 2180f8d4
    // Build the url
    const url = `postgres://${user}:${password}@${host}/${db}`
    // Get client object and connect to the database
    this.client = new pg.Client(url)
    this.client.connect((err) => {
      if (err) {
        return this.logger.error('could not connect to postgres', err)
      }
      return 0
    })

    let query = 'BEGIN;'

    entries.forEach((entry) => {
      const { pointId, data, timestamp } = entry
      // Convert the pointId into nodes
      const Nodes = Object.entries(pointIdToNodes(pointId))
      // Make the query by rebuilding the Nodes
      const tableName = Nodes[Nodes.length - 1][0]
      let statement = `insert into ${tableName}(`
      let values = null
      let fields = null

      Nodes.slice(1).forEach(([nodeKey, nodeValue]) => {
        if (!fields) fields = `${escapeSpace(nodeKey)}`
        else fields = `${fields},${escapeSpace(nodeKey)}`

        if (!values) values = `'${nodeValue}'`
        else values = `${values},'${nodeValue}'`
      })
      // Converts data into fields for CLI
      // The data received from MQTT is type of string, so we need to transform it to Json
      const dataJson = JSON.parse(data)
      Object.entries(dataJson).forEach(([fieldKey, fieldValue]) => {
        if (!fields) fields = `${escapeSpace(fieldKey)}`
        else fields = `${fields},${escapeSpace(fieldKey)}`

        if (!values) values = `'${fieldValue}'`
        else values = `${values},'${fieldValue}'`
      })
      fields += ',timestamp'
      values += `,'${timestamp.toISOString()}'`

      statement += `${fields}) values(${values});`

      query += statement
    })

    query += 'COMMIT'

    this.sendRequest(query, () => {})
  }

  /**
   * Send the request.
   * @param {String} str - The query
   * @param {Function} callback - The callback
   * @return {void}
   */
  sendRequest(str, callback) {
    this.client.query(str, (err, result) => {
      if (err) {
        this.logger.error(err.stack)
      } else if (result.rows !== undefined) callback(result.rows)
      else callback()
    })
  }
}

module.exports = TimescaleDB<|MERGE_RESOLUTION|>--- conflicted
+++ resolved
@@ -51,16 +51,8 @@
    * @param {Object[]} entries - The entry from the event
    * @return {void}
    */
-<<<<<<< HEAD
   makeRequest(entries) {
     const { host, user, password, db } = this.application.TimescaleDB
-=======
-  makeRequest(entry) {
-    const { host, user, password, db } = this.application.TimescaleDB
-    const { pointId, data, timestamp } = entry
-    // Convert the pointId into nodes
-    const Nodes = Object.entries(pointIdToNodes(pointId))
->>>>>>> 2180f8d4
     // Build the url
     const url = `postgres://${user}:${password}@${host}/${db}`
     // Get client object and connect to the database
@@ -102,7 +94,7 @@
         else values = `${values},'${fieldValue}'`
       })
       fields += ',timestamp'
-      values += `,'${timestamp.toISOString()}'`
+      values += `,'${new Date(timestamp).toISOString()}'`
 
       statement += `${fields}) values(${values});`
 
