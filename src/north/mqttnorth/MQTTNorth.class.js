const { vsprintf } = require('sprintf-js')
const mqtt = require('mqtt')

const ApiHandler = require('../ApiHandler.class')

/**
 * Class MQTT - generates and sends MQTT messages
 */
class MQTTNorth extends ApiHandler {
  /**
   * Constructor for MQTT
   * @constructor
   * @param {Object} applicationParameters - The application parameters
   * @param {Engine} engine - The Engine
   * @return {void}
   */
  constructor(applicationParameters, engine) {
    super(applicationParameters, engine)

    const { url, qos, username, password } = this.application.MQTTNorth
    this.url = url
    this.username = username
    this.password = Buffer.from(this.decryptPassword(password))
    this.qos = qos

    this.canHandleValues = true
  }

  /**
   * Handle values by sending them to MQTT North.
   * @param {object[]} values - The values
   * @return {Promise} - The handle status
   */
  async handleValues(values) {
    this.logger.silly(`Link handleValues() call with ${values.length} values`)
    try {
      await this.publishValues(values)
    } catch (error) {
      this.logger.error(error)
      throw ApiHandler.STATUS.COMMUNICATION_ERROR
    }
    return ApiHandler.STATUS.SUCCESS
  }

  /**
   * Connection to Broker MQTT
   * @return {void}
   */
  connect() {
    super.connect()
    this.logger.info(`Connecting North MQTT Connector to ${this.url}...`)
    this.client = mqtt.connect(this.url, { username: this.username, password: this.password })
    this.client.on('error', (error) => {
      this.logger.error(error)
    })

    this.client.on('connect', () => {
      this.logger.info(`Connection North MQTT Connector to ${this.url}`)
    })
  }

  /**
   * Disconnection from MQTT Broker
   * @return {void}
   */
  disconnect() {
    this.logger.info(`Disconnecting North MQTT Connector from ${this.url}`)
    this.client.end(true)
  }

  /**
   * Makes an MQTT publish message with the parameters in the Object arg.
   * @param {Object[]} entries - The entry from the event
   * @return {Promise} - The request status
   */
  async publishValues(entries) {
    const { regExp, topic } = this.application.MQTTNorth
    entries.forEach((entry) => {
      const { pointId, data } = entry

<<<<<<< HEAD
      const mainRegExp = new RegExp(regExp)
      const groups = mainRegExp.exec(pointId)
      // Remove the first element, which is the matched string, because we only need the groups
      groups.shift()

      const topicValue = vsprintf(topic, groups)

      this.client.publish(topicValue, JSON.stringify(data), (error) => {
=======
      // The pointId string is normally structured like that
      //   xxx..xxx/yyy...yyy/.../zzz.zzz
      // In North MQTT usage we consider that the topic, to use, is given by yyy...yyy/.../zzz.zzz
      // We have to retrieve the end of the string after subtract "xxx.xxx/" string
      const topic = pointId.split('/').slice(1).join('/')

      this.client.publish(topic, JSON.stringify(data), { qos: this.qos }, (error) => {
>>>>>>> d2540a11
        if (error) {
          this.logger.error('Publish Error :', topic, data, error)
        }
      })
    })
    return true
  }
}

module.exports = MQTTNorth<|MERGE_RESOLUTION|>--- conflicted
+++ resolved
@@ -78,7 +78,6 @@
     entries.forEach((entry) => {
       const { pointId, data } = entry
 
-<<<<<<< HEAD
       const mainRegExp = new RegExp(regExp)
       const groups = mainRegExp.exec(pointId)
       // Remove the first element, which is the matched string, because we only need the groups
@@ -86,16 +85,7 @@
 
       const topicValue = vsprintf(topic, groups)
 
-      this.client.publish(topicValue, JSON.stringify(data), (error) => {
-=======
-      // The pointId string is normally structured like that
-      //   xxx..xxx/yyy...yyy/.../zzz.zzz
-      // In North MQTT usage we consider that the topic, to use, is given by yyy...yyy/.../zzz.zzz
-      // We have to retrieve the end of the string after subtract "xxx.xxx/" string
-      const topic = pointId.split('/').slice(1).join('/')
-
-      this.client.publish(topic, JSON.stringify(data), { qos: this.qos }, (error) => {
->>>>>>> d2540a11
+      this.client.publish(topicValue, JSON.stringify(data), { qos: this.qos }, (error) => {
         if (error) {
           this.logger.error('Publish Error :', topic, data, error)
         }
