const { vsprintf } = require('sprintf-js')
const ApiHandler = require('../ApiHandler.class')

/**
 * Escape spaces.
 * @param {*} chars - The content to escape
 * @return {*} The escaped or the original content
 */
const escapeSpace = (chars) => {
  if (typeof chars === 'string') {
    return chars.replace(/ /g, '\\ ')
  }
  return chars
}

/**
 * Class InfluxDB - generates and sends InfluxDB requests
 */
class InfluxDB extends ApiHandler {
  /**
   * Constructor for InfluxDB
   * @constructor
   * @param {Object} applicationParameters - The application parameters
   * @param {Engine} engine - The Engine
   * @return {void}
   */
  constructor(applicationParameters, engine) {
    super(applicationParameters, engine)

    this.canHandleValues = true
  }

  /**
   * Handle values by sending them to InfluxDB.
   * @param {object[]} values - The values
   * @return {Promise} - The handle status
   */
  async handleValues(values) {
    this.logger.silly(`Link handleValues() call with ${values.length} values`)
    try {
      await this.makeRequest(values)
    } catch (error) {
      this.logger.error(error)
      throw error
    }
    return true
  }

  /**
   * Makes an InfluxDB request with the parameters in the Object arg.
   * @param {Object[]} entries - The entry from the event
   * @return {Promise} - The request status
   */
  async makeRequest(entries) {
    const { host, user, password, db, precision = 'ms', regExp, measurement, tags } = this.application.InfluxDB
    const url = `${host}/write?u=${user}&p=${this.decryptPassword(password)}&db=${db}&precision=${precision}`

    let body = ''

    entries.forEach((entry) => {
      const { pointId, data, timestamp } = entry

      const mainRegExp = new RegExp(regExp)
      const groups = mainRegExp.exec(pointId)
      // Remove the first element, which is the matched string, because we only need the groups
      groups.shift()

      const measurementValue = vsprintf(measurement, groups)
      const tagsValue = vsprintf(tags, groups)

      // If there are less groups than placeholders, vsprintf will put undefined.
      // We look for the number of 'undefined' before and after the replace to see if this is the case
      if ((measurementValue.match(/undefined/g) || []).length > (measurement.match(/undefined/g) || []).length) {
        this.logger.error(`RegExp returned by ${regExp} for ${pointId} doesn't have enough groups for measurement`)
        return
      }
      if ((tagsValue.match(/undefined/g) || []).length > (tags.match(/undefined/g) || []).length) {
        this.logger.error(`RegExp returned by ${regExp} for ${pointId} doesn't have enough groups for tags`)
        return
      }

      // Converts data into fields for CLI
      let fields = null
      Object.entries(data).forEach(([fieldKey, fieldValue]) => {
<<<<<<< HEAD
        // Modif Yves
        // Anomalie constatée : le field timestamp n'est pas entouré de "
        // En attendant une correction, test si fieldKey vaut timestamp auquel cas fieldValue est entouré de ""
        if (fieldKey === 'timestamp') {
          if (!fields) fields = `${escapeSpace(fieldKey)}="${escapeSpace(fieldValue)}"`
          else fields = `${fields},${escapeSpace(fieldKey)}="${escapeSpace(fieldValue)}"`
        } else if (!fields) fields = `${escapeSpace(fieldKey)}=${escapeSpace(fieldValue)}`
        else fields = `${fields},${escapeSpace(fieldKey)}=${escapeSpace(fieldValue)}`
=======
        const escapedFieldKey = escapeSpace(fieldKey)
        let escapedFieldValue = escapeSpace(fieldValue)

        if (typeof escapedFieldValue === 'string') {
          escapedFieldValue = `"${escapedFieldValue}"`
        }

        if (!fields) fields = `${escapedFieldKey}=${escapedFieldValue}`
        else fields = `${fields},${escapedFieldKey}=${escapedFieldValue}`
>>>>>>> 1434b03f
      })

      // Convert timestamp to the configured precision
      const timestampTime = (new Date(timestamp)).getTime()
      let preciseTimestamp
      switch (precision) {
        case 'ns':
          preciseTimestamp = 1000 * 1000 * timestampTime
          break
        case 'u':
          preciseTimestamp = 1000 * timestampTime
          break
        case 'ms':
<<<<<<< HEAD
          // Modif Yves
          // Ajout car dans le cas de ms preciseTimestamp est undefined
=======
>>>>>>> 1434b03f
          preciseTimestamp = timestampTime
          break
        case 's':
          preciseTimestamp = Math.floor(timestampTime / 1000)
          break
        case 'm':
          preciseTimestamp = Math.floor(timestampTime / 1000 / 60)
          break
        case 'h':
          preciseTimestamp = Math.floor(timestampTime / 1000 / 60 / 60)
          break
        default:
          preciseTimestamp = timestampTime
      }
      // Append entry to body
      body += `${measurementValue},${tagsValue} ${fields} ${preciseTimestamp}\n`
    })

    const headers = { 'Content-Type': 'application/x-www-form-urlencoded' }
    return this.engine.sendRequest(url, 'POST', null, null, body, headers)
  }
}

module.exports = InfluxDB<|MERGE_RESOLUTION|>--- conflicted
+++ resolved
@@ -82,16 +82,6 @@
       // Converts data into fields for CLI
       let fields = null
       Object.entries(data).forEach(([fieldKey, fieldValue]) => {
-<<<<<<< HEAD
-        // Modif Yves
-        // Anomalie constatée : le field timestamp n'est pas entouré de "
-        // En attendant une correction, test si fieldKey vaut timestamp auquel cas fieldValue est entouré de ""
-        if (fieldKey === 'timestamp') {
-          if (!fields) fields = `${escapeSpace(fieldKey)}="${escapeSpace(fieldValue)}"`
-          else fields = `${fields},${escapeSpace(fieldKey)}="${escapeSpace(fieldValue)}"`
-        } else if (!fields) fields = `${escapeSpace(fieldKey)}=${escapeSpace(fieldValue)}`
-        else fields = `${fields},${escapeSpace(fieldKey)}=${escapeSpace(fieldValue)}`
-=======
         const escapedFieldKey = escapeSpace(fieldKey)
         let escapedFieldValue = escapeSpace(fieldValue)
 
@@ -101,7 +91,6 @@
 
         if (!fields) fields = `${escapedFieldKey}=${escapedFieldValue}`
         else fields = `${fields},${escapedFieldKey}=${escapedFieldValue}`
->>>>>>> 1434b03f
       })
 
       // Convert timestamp to the configured precision
@@ -115,11 +104,6 @@
           preciseTimestamp = 1000 * timestampTime
           break
         case 'ms':
-<<<<<<< HEAD
-          // Modif Yves
-          // Ajout car dans le cas de ms preciseTimestamp est undefined
-=======
->>>>>>> 1434b03f
           preciseTimestamp = timestampTime
           break
         case 's':
