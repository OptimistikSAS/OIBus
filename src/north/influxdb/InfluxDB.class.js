--- conflicted
+++ resolved
@@ -61,10 +61,9 @@
    * @param {Object[]} entries - The entry from the event
    * @return {void}
    */
-<<<<<<< HEAD
   makeRequest(entries) {
-    const { host, user, password, db } = this.application.InfluxDB
-    const url = `http://${host}/write?u=${user}&p=${password}&db=${db}`
+    const { host, user, password, db, precision = 'ms' } = this.application.InfluxDB
+    const url = `http://${host}/write?u=${user}&p=${password}&db=${db}&precision=${precision}`
 
     let body = ''
 
@@ -89,58 +88,35 @@
         else fields = `${fields},${escapeSpace(fieldKey)}=${escapeSpace(fieldValue)}`
       })
 
+      // Convert timestamp to the configured precision
+      let preciseTimestamp = timestamp
+      switch (precision) {
+        case 'ns':
+          preciseTimestamp = 1000 * 1000 * timestamp
+          break
+        case 'u':
+          preciseTimestamp = 1000 * timestamp
+          break
+        case 'ms':
+          break
+        case 's':
+          preciseTimestamp = Math.floor(timestamp / 1000)
+          break
+        case 'm':
+          preciseTimestamp = Math.floor(timestamp / 1000 / 60)
+          break
+        case 'h':
+          preciseTimestamp = Math.floor(timestamp / 1000 / 60 / 60)
+          break
+        default:
+          preciseTimestamp = timestamp
+      }
+
       // Append entry to body
-      body += `${measurement},${tags} ${fields} ${1000 * 1000 * timestamp.getTime()}\n`
+      body += `${measurement},${tags} ${fields} ${preciseTimestamp}\n`
     })
 
     // Send data to InfluxDB
-=======
-  makeRequest(entry) {
-    const { host, user, password, db, precision = 'ms' } = this.application.InfluxDB
-    const url = `http://${host}/write?u=${user}&p=${password}&db=${db}&precision=${precision}`
-
-    const { pointId, data, timestamp } = entry
-    const Nodes = Object.entries(pointIdToNodes(pointId))
-    const measurement = Nodes[Nodes.length - 1][0]
-    // Convert nodes into tags for CLI
-    let tags = null
-    Nodes.slice(1).forEach(([tagKey, tagValue]) => {
-      if (!tags) tags = `${escapeSpace(tagKey)}=${escapeSpace(tagValue)}`
-      else tags = `${tags},${escapeSpace(tagKey)}=${escapeSpace(tagValue)}`
-    })
-    // Converts data into fields for CLI
-    let fields = null
-    // The data received from MQTT is type of string, so we need to transform it to Json
-    const dataJson = JSON.parse(data)
-    Object.entries(dataJson).forEach(([fieldKey, fieldValue]) => {
-      if (!fields) fields = `${escapeSpace(fieldKey)}=${escapeSpace(fieldValue)}`
-      else fields = `${fields},${escapeSpace(fieldKey)}=${escapeSpace(fieldValue)}`
-    })
-    // Convert timestamp to the configured precision
-    let preciseTimestamp = timestamp
-    switch (precision) {
-      case 'ns':
-        preciseTimestamp = 1000 * 1000 * timestamp
-        break
-      case 'u':
-        preciseTimestamp = 1000 * timestamp
-        break
-      case 'ms':
-        break
-      case 's':
-        preciseTimestamp = Math.floor(timestamp / 1000)
-        break
-      case 'm':
-        preciseTimestamp = Math.floor(timestamp / 1000 / 60)
-        break
-      case 'h':
-        preciseTimestamp = Math.floor(timestamp / 1000 / 60 / 60)
-        break
-      default:
-        preciseTimestamp = timestamp
-    }
-    const body = `${measurement},${tags} ${fields} ${preciseTimestamp}`
->>>>>>> 2c606b1b
     fetch(url, {
       body,
       headers: { 'Content-Type': 'application/x-www-form-urlencoded' },
