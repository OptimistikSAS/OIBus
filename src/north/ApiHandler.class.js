<<<<<<< HEAD
const encryptionService = require('../services/encryption.service')
=======
const path = require('path')
>>>>>>> 5aa993de

class ApiHandler {
  /**
   * Constructor for Application
   * @constructor
   * @param {Object} applicationParameters - The application parameters
   * @param {Engine} engine - The Engine
   * @return {void}
   */
  constructor(applicationParameters, engine) {
    this.canHandleValues = false
    this.canHandleFiles = false

    this.application = applicationParameters
    this.engine = engine
    this.logger = engine.logger
    this.config = this.engine.config
    this.scanModes = this.engine.scanModes
  }

  /**
   * Method called by Engine to get the stats of the poinId passed
   * @param {*} pointId - The point ID
   * @memberof ApiHandler
   * @return {void}
   */
  get(pointId) {
    this.engine.logger.info('Get the stats of ', pointId, 'from ', this.application.api)
  }

  /**
   * Method called by Engine to initialize a given api. It needs to be surcharged.
   * @return {void}
   */
  connect() {
    this.engine.logger.info('connect')
  }

  /**
   * Method called by Engine to stop a given api. It needs to be surcharged.
   * @return {void}
   */
  disconnect() {
    this.engine.logger.info('disconnect')
  }

  /**
   * Method called by the Engine to handle a values.
   * @param {object[]} values - The values to handle
   * @return {Promise} - The handle status
   */
  handleValues(values) {
    this.engine.logger.info('handleValues', values)
  }

  /**
   * Method called by the Engine to handle a raw file.
   * @param {string} filePath - The path of the raw file
   * @return {Promise} - The handle status
   */
  handleFile(filePath) {
    this.engine.logger.info('handleFile', filePath)
  }

  /**
   * Get proxy by name
   * @param {String} proxyName - The name of the proxy
   * @return {*} - The proxy
   */
  getProxy(proxyName) {
    let proxy = null

    if (proxyName) {
      proxy = this.config.engine.proxies.find(({ name }) => name === proxyName)
    }

    return proxy
  }

  /**
<<<<<<< HEAD
   * Decrypt password.
   * @param {string} password - The password to decrypt
   * @return {string} - The decrypted password
   */
  decryptPassword(password) {
    return encryptionService.decryptText(password, this.engine.keyFolder)
=======
   * Get filename without timestamp from file path.
   * @param {string} filePath - The file path
   * @returns {string} - The filename
   */
  static getFilenameWithoutTimestamp(filePath) {
    const { name, ext } = path.parse(filePath)
    const filename = name.substr(0, name.lastIndexOf('-'))
    return `${filename}${ext}`
>>>>>>> 5aa993de
  }
}

module.exports = ApiHandler<|MERGE_RESOLUTION|>--- conflicted
+++ resolved
@@ -1,8 +1,6 @@
-<<<<<<< HEAD
+const path = require('path')
+
 const encryptionService = require('../services/encryption.service')
-=======
-const path = require('path')
->>>>>>> 5aa993de
 
 class ApiHandler {
   /**
@@ -83,14 +81,15 @@
   }
 
   /**
-<<<<<<< HEAD
    * Decrypt password.
    * @param {string} password - The password to decrypt
    * @return {string} - The decrypted password
    */
   decryptPassword(password) {
     return encryptionService.decryptText(password, this.engine.keyFolder)
-=======
+  }
+
+  /**
    * Get filename without timestamp from file path.
    * @param {string} filePath - The file path
    * @returns {string} - The filename
@@ -99,7 +98,6 @@
     const { name, ext } = path.parse(filePath)
     const filename = name.substr(0, name.lastIndexOf('-'))
     return `${filename}${ext}`
->>>>>>> 5aa993de
   }
 }
 
