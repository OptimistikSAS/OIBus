--- conflicted
+++ resolved
@@ -27,12 +27,6 @@
           <NavItem className="oi-navitem" tag={Link} to="/south">
             South
           </NavItem>
-<<<<<<< HEAD
-          <NavItem className="oi-navitem" tag={Link} to="/activatenewconfig">
-            Activate new configuration
-          </NavItem>
-=======
->>>>>>> 87693b77
         </Nav>
       </Collapse>
     </Navbar>
