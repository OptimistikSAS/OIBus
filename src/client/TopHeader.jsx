import React from 'react'
import { Link } from 'react-router-dom'

import { Collapse, Navbar, NavbarToggler, Nav, NavItem } from 'reactstrap'

import logo from './logo-OIBus.png'

const TopHeader = () => {
  const [isOpen, setIsOpen] = React.useState(false)
  const toggle = () => {
    setIsOpen(!isOpen)
  }
  return (
    <Navbar expand="md" className="oi-navbar oi-navbar-top navbar-fixed-top">
      <NavbarToggler onClick={toggle} />
      <Collapse isOpen={isOpen} navbar>
        <Nav navbar>
          <NavItem className="oi-navicon" tag={Link} to="/">
            <img src={logo} alt="OIBus" height="24px" className="oi-navicon" />
          </NavItem>
          <NavItem className="oi-navitem" tag={Link} to="/engine">
            Engine
          </NavItem>
          <NavItem className="oi-navitem" tag={Link} to="/north">
            North
          </NavItem>
          <NavItem className="oi-navitem" tag={Link} to="/south">
            South
          </NavItem>
<<<<<<< HEAD
          <NavItem className="oi-navitem" tag={Link} to="/activatenewconfig">
            Activate new configuration
          </NavItem>
=======
>>>>>>> fcf349c2
        </Nav>
      </Collapse>
    </Navbar>
  )
}
export default TopHeader<|MERGE_RESOLUTION|>--- conflicted
+++ resolved
@@ -27,12 +27,6 @@
           <NavItem className="oi-navitem" tag={Link} to="/south">
             South
           </NavItem>
-<<<<<<< HEAD
-          <NavItem className="oi-navitem" tag={Link} to="/activatenewconfig">
-            Activate new configuration
-          </NavItem>
-=======
->>>>>>> fcf349c2
         </Nav>
       </Collapse>
     </Navbar>
