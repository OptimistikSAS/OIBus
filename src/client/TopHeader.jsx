import React from 'react'
import { Link } from 'react-router-dom'

import { Collapse, Navbar, NavbarToggler, Nav, NavItem } from 'reactstrap'

import logo from './logo-OIBus.png'

const TopHeader = () => {
  const [isOpen, setIsOpen] = React.useState(false)
  const toggle = () => {
    setIsOpen(!isOpen)
  }
  return (
    <Navbar expand="md" className="oi-navbar oi-navbar-top navbar-fixed-top">
      <NavbarToggler onClick={toggle} />
      <Collapse isOpen={isOpen} navbar>
        <Nav navbar>
          <NavItem className="oi-navicon" tag={Link} to="/">
            <img src={logo} alt="OIBus" height="24px" className="oi-navicon" />
          </NavItem>
          <NavItem className="oi-navitem" tag={Link} to="/engine">
            Engine
          </NavItem>
          <NavItem className="oi-navitem" tag={Link} to="/north">
            North
          </NavItem>
          <NavItem className="oi-navitem" tag={Link} to="/south">
            South
          </NavItem>
<<<<<<< HEAD
          <NavItem className="oi-navitem" tag={Link} to="/activatenewconfig">
            Activate new configuration
          </NavItem>
=======
>>>>>>> 62c39ffd
        </Nav>
      </Collapse>
    </Navbar>
  )
}
export default TopHeader<|MERGE_RESOLUTION|>--- conflicted
+++ resolved
@@ -27,12 +27,6 @@
           <NavItem className="oi-navitem" tag={Link} to="/south">
             South
           </NavItem>
-<<<<<<< HEAD
-          <NavItem className="oi-navitem" tag={Link} to="/activatenewconfig">
-            Activate new configuration
-          </NavItem>
-=======
->>>>>>> 62c39ffd
         </Nav>
       </Collapse>
     </Navbar>
