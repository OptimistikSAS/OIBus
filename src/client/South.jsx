--- conflicted
+++ resolved
@@ -1,14 +1,10 @@
 import React from 'react'
 import { withRouter } from 'react-router-dom'
 import PropTypes from 'prop-types'
-<<<<<<< HEAD
 import ReactJson from 'react-json-view'
-import ConfigService from './services/configService'
 import Table from './components/table/Table.jsx'
 import NewEquipmentRow from './NewEquipmentRow.jsx'
-=======
 import apis from './services/apis'
->>>>>>> ce870e44
 
 const South = ({ history }) => {
   const [equipments, setEquipments] = React.useState([])
@@ -16,24 +12,15 @@
 
   // acquire the South configuration
   React.useEffect(() => {
-    ConfigService.getConfig().then(({ config }) => {
+    apis.getConfig().then(({ config }) => {
       setEquipments(config.south.equipments)
     })
   }, [])
 
-<<<<<<< HEAD
   // acquire the list of Protocols
   React.useEffect(() => {
-    ConfigService.getSouthProtocols().then((protocols) => {
+    apis.getSouthProtocols().then((protocols) => {
       setProtocolList(protocols)
-=======
-  React.useLayoutEffect(() => {
-    apis.getSouthProtocols().then((protocolList) => {
-      setProtocols(protocolList)
-      apis.getConfig().then(({ config }) => {
-        setConfigJson(config)
-      })
->>>>>>> ce870e44
     })
   }, [])
 
