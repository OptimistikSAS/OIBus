--- conflicted
+++ resolved
@@ -1,14 +1,10 @@
 import React from 'react'
 import { withRouter } from 'react-router-dom'
 import PropTypes from 'prop-types'
-<<<<<<< HEAD
 import ReactJson from 'react-json-view'
-import ConfigService from './services/configService'
 import Table from './components/table/Table.jsx'
 import NewApplicationRow from './NewApplicationRow.jsx'
-=======
 import apis from './services/apis'
->>>>>>> 149240a8
 
 const North = ({ history }) => {
   const [applications, setApplications] = React.useState([])
@@ -16,24 +12,15 @@
 
   // acquire the North configuration
   React.useEffect(() => {
-    ConfigService.getConfig().then(({ config }) => {
+    apis.getConfig().then(({ config }) => {
       setApplications(config.north.applications)
     })
   }, [])
 
-<<<<<<< HEAD
   // acquire the list of Apis
   React.useEffect(() => {
-    ConfigService.getNorthApis().then((apis) => {
-      setApiList(apis)
-=======
-  React.useLayoutEffect(() => {
-    apis.getNorthApis().then((apiList) => {
-      setApis(apiList)
-      apis.getConfig().then(({ config }) => {
-        setConfigJson(config)
-      })
->>>>>>> 149240a8
+    apis.getNorthApis().then((application) => {
+      setApiList(application)
     })
   }, [])
 
