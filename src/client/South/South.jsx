--- conflicted
+++ resolved
@@ -75,43 +75,18 @@
   }
 
   const tableHeaders = ['Data Source ID', 'Status', 'Protocol', 'Points']
-<<<<<<< HEAD
-  const tableRows = dataSources
-    && dataSources.map((dataSource, index) => [
-      {
-        name: dataSource.dataSourceId,
-        value: (
-          <DataSourceIdField
-            dataSourceId={dataSource.dataSourceId}
-            dataSources={dataSources}
-            dataSourceIndex={index}
-            dataSourceIdChanged={handleDataSourceIdChanged}
-          />
-        ),
-      },
-      {
-        name: 'enabled',
-        value: (
-          <Modal show={false} title="Change status" body="Are you sure to change this Data Source status ?">
-            {(confirm) => (
-              <div>
-                <Button className="inline-button" color={dataSource.enabled ? 'success' : 'danger'} onClick={confirm(() => handleToggleClick(index))}>
-                  {dataSource.enabled ? 'Enabled' : 'Disabled'}
-                </Button>
-              </div>
-            )}
-          </Modal>
-        ),
-      },
-      { name: 'protocol', value: dataSource.protocol },
-      {
-        name: 'points',
-        value: <PointsButton dataSource={dataSource} />,
-      },
-    ])
-=======
-  const tableRows = dataSources && dataSources.map((dataSource) => [
-    { name: dataSource.dataSourceId, value: dataSource.dataSourceId },
+  const tableRows = dataSources && dataSources.map((dataSource, index) => [
+    {
+      name: dataSource.dataSourceId,
+      value: (
+        <DataSourceIdField
+          dataSourceId={dataSource.dataSourceId}
+          dataSources={dataSources}
+          dataSourceIndex={index}
+          dataSourceIdChanged={handleDataSourceIdChanged}
+        />
+      ),
+    },
     {
       name: 'enabled',
       value: (
@@ -124,7 +99,6 @@
       value: <PointsButton dataSource={dataSource} />,
     },
   ])
->>>>>>> f550be81
 
   return dataSources !== null && Array.isArray(protocolList) ? (
     <Col md="8">
