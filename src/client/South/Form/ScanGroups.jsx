import React from 'react'
import PropTypes from 'prop-types'
import { Row, Col } from 'reactstrap'
import Table from '../../components/table/Table.jsx'
<<<<<<< HEAD
import { OIbText, OIbTitle, OIbScanMode } from '../../components/OIbForm'
=======
import { OIbText, OIbTitle, OIbSelect } from '../../components/OIbForm'
>>>>>>> 8393094e
import { ConfigContext } from '../../context/configContext.jsx'

const ScanGroups = ({ scanGroups, dataSourceIndex }) => {
  const { dispatchNewConfig } = React.useContext(ConfigContext)
  const handleDelete = (rowIndex) => {
    dispatchNewConfig({ type: 'deleteRow', name: `south.dataSources.${dataSourceIndex}.scanGroups.${rowIndex}` })
  }
  const handleAdd = () => {
    const defaultValue = { scanMode: '', aggregate: '', resampling: '' }
    dispatchNewConfig({ type: 'addRow', name: `south.dataSources.${dataSourceIndex}.scanGroups`, value: defaultValue })
  }
  const onChange = (name, value) => {
    dispatchNewConfig({ type: 'update', name: `south.dataSources.${dataSourceIndex}.${name}`, value })
  }
  return (
    scanGroups && (
      <>
        <OIbTitle title="Scan Groups">
          <p> </p>
        </OIbTitle>
        <Row>
          <Col md={4}>
            <Table
              headers={['Scan Mode', 'Aggregate', 'Resampling']}
              rows={scanGroups.map((dataSource, i) => [
                {
                  name: `scanGroups.${i}.scanMode`,
                  value: (
                    <OIbScanMode
                      name={`scanGroups.${i}.scanMode`}
                      scanMode={dataSource.scanMode}
                      onChange={onChange}
                    />
                  ),
                },
                {
                  name: `scanGroups.${i}.aggregate`,
                  value: (
                    <OIbSelect
                      onChange={onChange}
                      options={['Raw', 'Average', 'Minimum', 'Maximum', 'Start', 'End']}
                      option={dataSource.aggregate}
                      defaultOption="Raw"
                      name={`scanGroups.${i}.aggregate`}
                    />
                  ),
                },
                {
                  name: `scanGroups.${i}.resampling`,
                  value: (
                    <OIbSelect
                      onChange={onChange}
                      options={['None', 'Minute', 'Hour', 'Day']}
                      option={dataSource.resampling}
                      defaultOption="None"
                      name={`scanGroups.${i}.resampling`}
                    />
                  ),
                },
              ])}
              handleDelete={handleDelete}
              handleAdd={handleAdd}
            />
          </Col>
        </Row>
      </>
    )
  )
}

ScanGroups.propTypes = { scanGroups: PropTypes.arrayOf(Object).isRequired }

ScanGroups.defaultProps = { scanGroups: [] }

export default ScanGroups<|MERGE_RESOLUTION|>--- conflicted
+++ resolved
@@ -2,11 +2,7 @@
 import PropTypes from 'prop-types'
 import { Row, Col } from 'reactstrap'
 import Table from '../../components/table/Table.jsx'
-<<<<<<< HEAD
-import { OIbText, OIbTitle, OIbScanMode } from '../../components/OIbForm'
-=======
-import { OIbText, OIbTitle, OIbSelect } from '../../components/OIbForm'
->>>>>>> 8393094e
+import { OIbText, OIbTitle, OIbSelect, OIbScanMode } from '../../components/OIbForm'
 import { ConfigContext } from '../../context/configContext.jsx'
 
 const ScanGroups = ({ scanGroups, dataSourceIndex }) => {
