import { isIp, notEmpty, inRange, minLength, isHost, minValue, hasLengthBetween } from '../../services/validation.service'

const validation = {
  engine: {
    engineName: notEmpty(),
    port: inRange(1, 65535),
    user: notEmpty('User'),
    password: hasLengthBetween(4, 256),
    filter: (val) => isIp('Filter')(val === '*' ? '0.0.0.0' : val.replace(/\*/g, '0')), // replace * with a valid ip before testing
    logParameters: {
      filename: notEmpty('Filename'),
      maxsize: minValue(10000),
      maxFiles: inRange(1, 10),
      sqliteFilename: notEmpty('Filename of sqlite db'),
      sqliteMaxFileSize: minValue(10000),
    },
    scanModes: {
      scanMode: notEmpty('ScanMode'),
      cronTime: notEmpty('Cron'),
    },
    caching: {
      cacheFolder: notEmpty('Cache Folder'),
      archiveFolder: notEmpty('Archive Folder'),
    },
    proxies: {
      name: minLength(2),
      host: isHost(),
      port: inRange(1, 65535),
      username: notEmpty(),
      password: hasLengthBetween(0, 256),
    },
<<<<<<< HEAD
    httpRequest: { timeout: minValue(1000) },
=======
    aliveSignal: {
      host: notEmpty('Host'),
      endpoint: notEmpty('Endpoint'),
      id: notEmpty('Id'),
      frequency: inRange(60, 3600),
    },
>>>>>>> d58821ce
  },
}

export default validation<|MERGE_RESOLUTION|>--- conflicted
+++ resolved
@@ -29,16 +29,13 @@
       username: notEmpty(),
       password: hasLengthBetween(0, 256),
     },
-<<<<<<< HEAD
-    httpRequest: { timeout: minValue(1000) },
-=======
     aliveSignal: {
       host: notEmpty('Host'),
       endpoint: notEmpty('Endpoint'),
       id: notEmpty('Id'),
       frequency: inRange(60, 3600),
     },
->>>>>>> d58821ce
+    httpRequest: { timeout: minValue(1000) },
   },
 }
 
