import React from 'react'
import { Col, Row, Form, Spinner } from 'reactstrap'
import { ConfigContext } from '../context/configContext.jsx'
import { OIbInteger, OIbText, OIbPassword, OIbTitle } from '../components/OIbForm'
import Filters from './Filters.jsx'
import Logging from './Logging.jsx'
import ScanModes from './ScanModes.jsx'
import Proxies from './Proxies.jsx'
import Caching from './Caching.jsx'
<<<<<<< HEAD
import HttpRequest from './HttpRequest.jsx'
=======
import AliveSignal from './AliveSignal.jsx'
>>>>>>> d58821ce
import validation from './Engine.validation'

const Engine = () => {
  const { newConfig, dispatchNewConfig } = React.useContext(ConfigContext)
  // const { setAlert } = React.useContext(AlertContext)
  const onChange = (name, value, validity) => {
    dispatchNewConfig({ type: 'update', name, value, validity })
  }
  return newConfig ? (
    <>
      <Form>
        <OIbTitle label="Engine Parameters">
          <>
            <p>In this section, you must define:</p>
            <ul>
              <li>The name of this OIBus (only used for description purpose).</li>
              <li>
                The number of the port to access OIBus. The default value (2223) can be kept unless it conflicts with an
                existing value.
              </li>
              <li>
                The user name and password that will be used to access this console. Make sure the default password is
                changed to avoid unauthorized access. The password is encrypted with a local private key. To reset the
                password, you need to access the OIbus server and remove the password key in the OIBus configuration
                file. It will reset to the default password that will have to be changed.
              </li>
            </ul>
          </>
        </OIbTitle>
        <Row>
          <Col md={2}>
            <OIbText
              name="engine.engineName"
              label="Engine name"
              value={newConfig.engine.engineName}
              valid={validation.engine.engineName}
              defaultValue="OIBus"
              onChange={onChange}
              help={<div>The name for the OIBus</div>}
            />
          </Col>
          <Col md={2}>
            <OIbInteger
              name="engine.port"
              label="Port"
              value={newConfig.engine.port}
              defaultValue={2223}
              valid={validation.engine.port}
              help={<div>The port to access the Admin interface</div>}
              onChange={onChange}
            />
          </Col>
        </Row>
        <Row>
          <Col md={3}>
            <OIbText
              name="engine.user"
              label="Admin user name"
              value={newConfig.engine.user}
              valid={validation.engine.user}
              defaultValue="admin"
              onChange={onChange}
              help={<div>The username of the Admin user</div>}
            />
          </Col>
          <Col md={3}>
            <OIbPassword
              label="Admin Password"
              name="engine.password"
              onChange={onChange}
              valid={validation.engine.password}
              value={newConfig.engine.password}
              help={<div>The password of the Admin user</div>}
            />
          </Col>
        </Row>
        <Filters onChange={onChange} filters={newConfig.engine.filter} />
        <Logging onChange={onChange} logParameters={newConfig.engine.logParameters} />
        <ScanModes onChange={onChange} scanModes={newConfig.engine.scanModes} />
        <Caching onChange={onChange} caching={newConfig.engine.caching} />
        <Proxies onChange={onChange} proxies={newConfig.engine.proxies || []} />
<<<<<<< HEAD
        <HttpRequest onChange={onChange} httpRequest={newConfig.engine.httpRequest} />
=======
        <AliveSignal onChange={onChange} aliveSignal={newConfig.engine.aliveSignal} />
>>>>>>> d58821ce
      </Form>
    </>
  ) : (
    <div className="spinner-container">
      <Spinner color="primary" type="grow" />
      ...loading configuration from OIBus server...
    </div>
  )
}

export default Engine<|MERGE_RESOLUTION|>--- conflicted
+++ resolved
@@ -7,11 +7,8 @@
 import ScanModes from './ScanModes.jsx'
 import Proxies from './Proxies.jsx'
 import Caching from './Caching.jsx'
-<<<<<<< HEAD
+import AliveSignal from './AliveSignal.jsx'
 import HttpRequest from './HttpRequest.jsx'
-=======
-import AliveSignal from './AliveSignal.jsx'
->>>>>>> d58821ce
 import validation from './Engine.validation'
 
 const Engine = () => {
@@ -93,11 +90,8 @@
         <ScanModes onChange={onChange} scanModes={newConfig.engine.scanModes} />
         <Caching onChange={onChange} caching={newConfig.engine.caching} />
         <Proxies onChange={onChange} proxies={newConfig.engine.proxies || []} />
-<<<<<<< HEAD
+        <AliveSignal onChange={onChange} aliveSignal={newConfig.engine.aliveSignal} />
         <HttpRequest onChange={onChange} httpRequest={newConfig.engine.httpRequest} />
-=======
-        <AliveSignal onChange={onChange} aliveSignal={newConfig.engine.aliveSignal} />
->>>>>>> d58821ce
       </Form>
     </>
   ) : (
