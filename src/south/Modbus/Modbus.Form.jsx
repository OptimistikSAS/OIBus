--- conflicted
+++ resolved
@@ -1,11 +1,7 @@
 import React from 'react'
 import PropTypes from 'prop-types'
 import { Row, Col } from 'reactstrap'
-<<<<<<< HEAD
-import { OIbText, OIbInteger, OIbScanMode } from '../../client/components/OIbForm'
-=======
-import { OIbText, OIbInteger, OIbSelect } from '../../client/components/OIbForm'
->>>>>>> d4984488
+import { OIbText, OIbInteger, OIbSelect, OIbScanMode } from '../../client/components/OIbForm'
 
 const ModbusForm = ({ dataSource, onChange }) => (
   <>
