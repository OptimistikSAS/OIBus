--- conflicted
+++ resolved
@@ -56,19 +56,11 @@
     type: 'OIbTitle',
     children: (
       <div>
-<<<<<<< HEAD
-        <p>These paramaters describe how to determine the timeStamp</p>
-        <ul>
-          <li>
-            <b>Time Origin:</b>
-            If the value is &quot;oisbus&quot; the timestamp will be the timestamp for the reception of the value by oibus.
-=======
         <p>These parameters describe how to determine the timeStamp</p>
         <ul>
           <li>
             <b>Time Origin:</b>
             If the value is &quot;oibus&quot; the timestamp will be the timestamp for the reception of the value by oibus.
->>>>>>> 1d849f0e
             If the value is &quot;payload&quot; the timestamp will be retrieved from the MQTT payload using the key specified below.
           </li>
           <li>
