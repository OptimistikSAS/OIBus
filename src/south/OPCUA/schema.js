module.exports = {
  title: 'Configure OPCUA',
  type: 'object',
  properties: {
    dataSourceId: {
      type: 'string',
      title: 'Data Source ID',
    },
    enabled: {
      type: 'boolean',
      title: 'Enabled',
      default: true,
    },
    protocol: {
      type: 'string',
      enum: ['OPCUA'],
      title: 'Protocol',
      default: 'CSV',
    },
    host: {
      type: 'string',
      title: 'Host',
      oneOf: [{ format: 'ipv4' }, { format: 'ipv6' }],
    },
    opcuaPort: {
      type: 'number',
      title: 'OPCUA Port',
    },
    httpsPort: {
      type: 'number',
      title: 'HTTPS Port',
    },
    endPoint: {
      type: 'string',
      title: 'Endpoint',
    },
    timeOrigin: {
      type: 'string',
      title: 'Time Origin',
      default: 'server',
    },
    points: {
      type: 'array',
      title: 'Points',
      items: {
        type: 'object',
        properties: {
<<<<<<< HEAD
          OPCUA: {
            type: 'object',
            title: 'OPCUA Node ID',
            properties: {
              ns: {
                type: 'number',
                title: 'NS',
              },
              s: {
                type: 'string',
                title: 'S',
                default: 'Counter1',
              },
            },
          },
=======
>>>>>>> 01f8c476
          pointId: {
            title: 'Point ID',
            type: 'string',
          },
          scanMode: {
            title: 'Scan Mode',
            type: 'string',
            default: 'everySecond',
          },
          ns: {
            type: 'number',
            title: 'NS',
          },
          s: {
            type: 'string',
            title: 'S',
            default: 'Counter1',
          },
        },
      },
    },
  },
}<|MERGE_RESOLUTION|>--- conflicted
+++ resolved
@@ -45,24 +45,6 @@
       items: {
         type: 'object',
         properties: {
-<<<<<<< HEAD
-          OPCUA: {
-            type: 'object',
-            title: 'OPCUA Node ID',
-            properties: {
-              ns: {
-                type: 'number',
-                title: 'NS',
-              },
-              s: {
-                type: 'string',
-                title: 'S',
-                default: 'Counter1',
-              },
-            },
-          },
-=======
->>>>>>> 01f8c476
           pointId: {
             title: 'Point ID',
             type: 'string',
