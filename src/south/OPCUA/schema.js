module.exports = {
  title: 'Configure OPCUA',
  type: 'object',
  properties: {
    dataSourceId: {
      type: 'string',
      title: 'Data Source ID',
    },
    enabled: {
      type: 'boolean',
      title: 'Enabled',
      default: true,
    },
    protocol: {
      type: 'string',
      enum: ['OPCUA'],
      title: 'Protocol',
      default: 'CSV',
    },
    host: {
      type: 'string',
      title: 'Host',
      oneOf: [{ format: 'ipv4' }, { format: 'ipv6' }],
    },
    opcuaPort: {
      type: 'number',
      title: 'OPCUA Port',
    },
    httpsPort: {
      type: 'number',
      title: 'HTTPS Port',
    },
    endPoint: {
      type: 'string',
      title: 'Endpoint',
    },
    timeOrigin: {
      type: 'string',
      title: 'Time Origin',
      default: 'server',
    },
    points: {
      type: 'array',
      title: 'Points',
      items: {
        type: 'object',
        properties: {
<<<<<<< HEAD
          OPCUA: {
            type: 'object',
            title: 'OPCUA Node ID',
            properties: {
              ns: {
                type: 'number',
                title: 'NS',
              },
              s: {
                type: 'string',
                title: 'S',
                default: 'Counter1',
              },
            },
          },
=======
>>>>>>> e0b1ca0d
          pointId: {
            title: 'Point ID',
            type: 'string',
          },
          scanMode: {
            title: 'Scan Mode',
            type: 'string',
            default: 'everySecond',
          },
          ns: {
            type: 'number',
            title: 'NS',
          },
          s: {
            type: 'string',
            title: 'S',
            default: 'Counter1',
          },
        },
      },
    },
  },
}<|MERGE_RESOLUTION|>--- conflicted
+++ resolved
@@ -45,24 +45,6 @@
       items: {
         type: 'object',
         properties: {
-<<<<<<< HEAD
-          OPCUA: {
-            type: 'object',
-            title: 'OPCUA Node ID',
-            properties: {
-              ns: {
-                type: 'number',
-                title: 'NS',
-              },
-              s: {
-                type: 'string',
-                title: 'S',
-                default: 'Counter1',
-              },
-            },
-          },
-=======
->>>>>>> e0b1ca0d
           pointId: {
             title: 'Point ID',
             type: 'string',
