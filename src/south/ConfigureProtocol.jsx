import React from 'react'
import Form from 'react-jsonschema-form-bs4'
import { withRouter } from 'react-router-dom'
import { Button } from 'reactstrap'
import PropTypes from 'prop-types'
import ReactJson from 'react-json-view'
import Modal from '../client/components/Modal.jsx'
import apis from '../client/services/apis'
import uiSchema from './uiSchema.jsx'

const ConfigureProtocol = ({ match, location }) => {
  const [configJson, setConfigJson] = React.useState()
  const [configSchema, setConfigSchema] = React.useState()
  const [engineJson, setEngineJson] = React.useState()

  /**
   * Sets the configuration JSON
   * @param {Object} formData Data of the form
   * @returns {void}
   */
  const updateForm = (formData) => {
    setConfigJson(formData)
  }

  const updateEngine = (configEngine) => {
    setEngineJson(configEngine)
  }

  /**
   * Acquire the schema and set the configuration JSON
   * @returns {void}
   */
  React.useEffect(() => {
    const { protocol } = match.params
    const { formData, configEngine } = location
    updateEngine(configEngine)

    apis.getSouthProtocolSchema(protocol).then((schema) => {
      setConfigSchema(schema)
      updateForm(formData)
    })
  }, [])

  /**
   * Make modification based on engine config to the config schema
   * @returns {object} config schema
   */
  const modifiedConfigSchema = () => {
    // check if all type configuration are already set
    if (configJson && engineJson && configSchema) {
      const { scanMode } = configSchema.properties.points.items.properties
      const { scanModes } = engineJson
      const { defaultScanMode } = configSchema.properties
      // check if scanMode, scanModes exists and enum was not already set
      if (scanMode && scanMode.enum === undefined && scanModes) {
        scanMode.enum = scanModes.map(item => item.scanMode)
      }
      // check if defaultScanMode, scanModes exists and enum was not already set
      if (defaultScanMode && defaultScanMode.enum === undefined && scanModes) {
        defaultScanMode.enum = scanModes.map(item => item.scanMode)
      }
    }
    return configSchema
  }

  /**
   * Handles the form's change
   * @param {Object} form The data of the form
   * @returns {void}
   */
  const handleChange = (form) => {
    const { formData } = form

    updateForm(formData)
  }

  /**
   * Handles the form's submittion
   * @param {*} param0 Object containing formData field
   * @returns {void}
   */
  const handleSubmit = ({ formData }) => {
    const { equipmentId } = formData
    apis.updateSouth(equipmentId, formData)
  }

  /**
   * Shows the modal to delete application
   * @returns {void}
   */
  const handleDelete = async () => {
    const { equipmentId } = configJson
    try {
      await apis.deleteSouth(equipmentId)
      // TODO: Show loader and redirect to main screen
    } catch (error) {
      console.error(error)
    }
  }

  const log = type => console.info.bind(console, type)
  return (
    <>
      {configJson && configSchema && (
        <>
          <Form
            formData={configJson}
            liveValidate
            showErrorList={false}
<<<<<<< HEAD
            schema={configSchema}
            uiSchema={uiSchema(configJson.protocol)}
=======
            schema={modifiedConfigSchema()}
>>>>>>> babdb09d
            autocomplete="on"
            onChange={handleChange}
            onSubmit={handleSubmit}
            onError={log('errors')}
          />
          <Modal show={false} title="Delete equipment" body="Are you sure you want to delete this equipment?">
            {confirm => (
              <Button color="danger" onClick={confirm(handleDelete)}>
                Delete
              </Button>
            )}
          </Modal>
          <ReactJson src={configJson} name={null} collapsed displayObjectSize={false} displayDataTypes={false} enableClipboard={false} />
        </>
      )}
    </>
  )
}

ConfigureProtocol.propTypes = {
  match: PropTypes.object.isRequired,
  location: PropTypes.object.isRequired,
}

export default withRouter(ConfigureProtocol)<|MERGE_RESOLUTION|>--- conflicted
+++ resolved
@@ -107,12 +107,8 @@
             formData={configJson}
             liveValidate
             showErrorList={false}
-<<<<<<< HEAD
-            schema={configSchema}
+            schema={modifiedConfigSchema()}
             uiSchema={uiSchema(configJson.protocol)}
-=======
-            schema={modifiedConfigSchema()}
->>>>>>> babdb09d
             autocomplete="on"
             onChange={handleChange}
             onSubmit={handleSubmit}
