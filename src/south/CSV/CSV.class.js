const fs = require('fs')
const jscsv = require('javascript-csv')
const ProtocolHandler = require('../ProtocolHandler.class')

/**
 * Load the csv file from the path to an object
 * @todo We may have to handle very large files that can't be read in one pass.
 * cf http://c2fo.io/fast-csv/index.html
 *
 *
 * @param {*} file
 * @param {*} separator
 * @returns the csv file (in memory)
 * @memberof CSV
 */
const loadFile = (file, separator) => {
  const content = fs.readFileSync(file).toString()
  const csv = jscsv.toArrays(content, { separator })
  return csv
}

/**
 * Class CSV
 */
class CSV extends ProtocolHandler {
  /**
   * read the csv file and rewrite it to another file in the folder archive
   * @return {void}
   */
  onScan(scanMode) {
    const { points, defaultScanMode, CSV: parameters } = this.equipment
    if (scanMode !== defaultScanMode) return
    const { inputFolder, archiveFolder, errorFolder, timeColumn, hasFirstLine, separator } = parameters
    // list files in the inputFolder and manage them.
    fs.readdir(inputFolder, (err, files) => {
      if (err) {
        console.error(err)
        return
      }
      if (!files.length) console.warn(`The folder ${inputFolder} is empty.`)
      files.forEach((filename) => {
        const csvObjects = loadFile(`${inputFolder}${filename}`, separator)
        if (hasFirstLine) {
          // if this file has the first line to describe all the columns
          const timeColumnIndex = typeof timeColumn === 'number' ? timeColumn : csvObjects[0].indexOf(timeColumn)
          points.forEach((point) => {
            let typeColumn = {}
            if (typeof Object.values(point.CSV)[0] === 'number') {
              typeColumn = point.CSV
            } else {
              Object.keys(point.CSV).forEach((key) => {
                typeColumn[key] = csvObjects[0].indexOf(point.CSV[key])
              })
            }
            csvObjects.forEach((line, index) => {
              if (index !== 0) {
                // The first line consists of the titles
                const data = {}
                Object.keys(typeColumn).forEach((key) => {
                  data[key] = line[typeColumn[key]]
                })
                const timestamp = line[timeColumnIndex]
                this.engine.addValue({
                  pointId: point.pointId,
                  timestamp,
                  data,
                })
              }
            })
          })
        } else {
          // if this file CSV doesn't have the first line to describe the columns
          // In this case, the parameter 'indexOfTimeStamp' is required to be a number
          points.forEach((point) => {
            // In this case, the parameter 'column' is absolument a number
            const typeColumn = point.CSV
            csvObjects.forEach((line) => {
              const data = {}
<<<<<<< HEAD
              Object.keys(typeColumn).forEach((key) => {
                data[key]=line[typeColumn[key]]
=======

              Object.keys(typeColumn).forEach((key) => {
                data[key] = line[typeColumn[key]]
>>>>>>> ed597f99
              })
              const timestamp = line[timeColumn]
              this.engine.addValue({
                pointId: point.pointId,
                timestamp,
                data,
              })
            })
          })
        }
        fs.rename(`${inputFolder}${filename}`, `${archiveFolder}fichier.csv`, (erro) => {
          if (erro) {
            fs.writeFile(`${errorFolder}error.txt`, erro.toString())
            return
          }
          console.info('Rename complete!')
        })
      })
    })
  }
}
module.exports = CSV<|MERGE_RESOLUTION|>--- conflicted
+++ resolved
@@ -76,14 +76,9 @@
             const typeColumn = point.CSV
             csvObjects.forEach((line) => {
               const data = {}
-<<<<<<< HEAD
-              Object.keys(typeColumn).forEach((key) => {
-                data[key]=line[typeColumn[key]]
-=======
 
               Object.keys(typeColumn).forEach((key) => {
                 data[key] = line[typeColumn[key]]
->>>>>>> ed597f99
               })
               const timestamp = line[timeColumn]
               this.engine.addValue({
