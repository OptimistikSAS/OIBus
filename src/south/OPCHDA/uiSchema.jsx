import React from 'react'

const uiSchema = {
<<<<<<< HEAD
  dataSourceId: { 'ui:help': <div>Unique name for this OPCHDA Source</div> },
  enabled: { 'ui:help': <div>Enable this data source</div> },
=======
  dataSourceId: {
    'ui:help': <div>Unique name for this OPCHDA Source</div>,
    'ui:readonly': true,
  },
  enabled: { 'ui:help': <div>If enabled, the data source will be enabled</div> },
>>>>>>> 2f47b4a4
  protocol: { 'ui:readonly': true },
  agentFilename: { 'ui:help': <div>path to the HDA Agent</div> },
  tcpPort: { 'ui:help': <div>TCP Port of the HDA Agent executable</div> },
  host: { 'ui:help': <div>IP address or hostname of the HDA server</div> },
  serverName: { 'ui:help': <div>Name of the HDA server</div> },
  points: {
    items: {
      pointId: { 'ui:help': '' },
      scanMode: { 'ui:help': <div>List of the scan modes defined by the user</div> },
    },
  },
  scanGroups: {
    items: {
      scanMode: { 'ui:help': 'Name of a valid scan mode (see Engine tab)' },
      aggregate: { 'ui:help': 'Choose if the query will use raw values or aggregates' },
      resampling: { 'ui:help': 'if an aggregate is chosen, select the aggregate period' },
    },
  },
}

export default uiSchema<|MERGE_RESOLUTION|>--- conflicted
+++ resolved
@@ -1,16 +1,11 @@
 import React from 'react'
 
 const uiSchema = {
-<<<<<<< HEAD
-  dataSourceId: { 'ui:help': <div>Unique name for this OPCHDA Source</div> },
-  enabled: { 'ui:help': <div>Enable this data source</div> },
-=======
   dataSourceId: {
     'ui:help': <div>Unique name for this OPCHDA Source</div>,
     'ui:readonly': true,
   },
-  enabled: { 'ui:help': <div>If enabled, the data source will be enabled</div> },
->>>>>>> 2f47b4a4
+  enabled: { 'ui:help': <div>Enable this data source</div> },
   protocol: { 'ui:readonly': true },
   agentFilename: { 'ui:help': <div>path to the HDA Agent</div> },
   tcpPort: { 'ui:help': <div>TCP Port of the HDA Agent executable</div> },
