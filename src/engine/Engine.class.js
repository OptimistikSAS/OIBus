const timexe = require('timexe')
const path = require('path')

const encryptionService = require('../services/encryption.service')
const VERSION = require('../../package.json').version

// South classes
const protocolList = {}
protocolList.Modbus = require('../south/Modbus/Modbus.class')
protocolList.OPCUA = require('../south/OPCUA/OPCUA.class')
protocolList.CSV = require('../south/CSV/CSV.class')
protocolList.MQTT = require('../south/MQTT/MQTT.class')
protocolList.SQLDbToFile = require('../south/SQLDbToFile/SQLDbToFile.class')
protocolList.FolderScanner = require('../south/FolderScanner/FolderScanner.class')
protocolList.OPCHDA = require('../south/OPCHDA/OPCHDA.class')

// North classes
const apiList = {}
apiList.Console = require('../north/console/Console.class')
apiList.InfluxDB = require('../north/influxdb/InfluxDB.class')
apiList.TimescaleDB = require('../north/timescaledb/TimescaleDB.class')
apiList.OIAnalyticsFile = require('../north/oianalyticsfile/OIAnalyticsFile.class')
apiList.AmazonS3 = require('../north/amazon/AmazonS3.class')
apiList.AliveSignal = require('../north/alivesignal/AliveSignal.class')
apiList.OIConnect = require('../north/oiconnect/OIConnect.class')

// Engine classes
const Server = require('../server/Server.class')
const Cache = require('./Cache.class')
const ConfigService = require('../services/config.service.class')

/**
 *
 * at startup, handles initialization of applications, protocols and config.
 * @class Engine
 */
class Engine {
  /**
   * Constructor for Engine
   * Reads the config file and create the corresponding Object.
   * Makes the necessary changes to the pointId attributes.
   * Checks for critical entries such as scanModes and data sources.
   * @constructor
   */
  constructor() {
    this.version = VERSION

    this.configService = new ConfigService(this)
    const { engineConfig, southConfig } = this.configService.getConfig()

    // Configure the logger
    logger.changeParameters(engineConfig.logParameters)

    // Configure the Cache
    this.cache = new Cache(this)
    logger.info(`
    Starting Engine ${this.version}
    architecture: ${process.arch}
    This platform is ${process.platform}
    Current directory: ${process.cwd()}
    Version Node: ${process.version}
    Config file: ${this.configService.configFile}
    Cache folder: ${path.resolve(engineConfig.caching.cacheFolder)}`)
    // Check for private key
    encryptionService.checkOrCreatePrivateKey(this.configService.keyFolder)

    // prepare config
    // Associate the scanMode to all corresponding data sources
    // so the engine will know which datasource to activate when a
    // scanMode has a tick.

    // initialize the scanLists with empty arrays
    this.scanLists = {}
    engineConfig.scanModes.forEach(({ scanMode }) => {
      this.scanLists[scanMode] = []
    })

    // browse config file for the various dataSource and points and build the object scanLists
    // with the list of dataSource to activate for each ScanMode.
    southConfig.dataSources.forEach((dataSource) => {
      if (dataSource.enabled) {
        if (dataSource.scanMode) {
          if (!this.scanLists[dataSource.scanMode]) {
            logger.error(` dataSource: ${dataSource.dataSourceId} has a unknown scan mode: ${dataSource.scanMode}`)
          } else if (!this.scanLists[dataSource.scanMode].includes(dataSource.dataSourceId)) {
            // add the source for this scan only if not already there
            this.scanLists[dataSource.scanMode].push(dataSource.dataSourceId)
          }
        } else if (dataSource.points) {
          dataSource.points.forEach((point) => {
            if (!this.scanLists[point.scanMode]) {
              logger.error(
                ` point: ${point.pointId} in dataSource: ${dataSource.dataSourceId} has a unknown scan mode: ${
                  point.scanMode
                }`,
              )
            } else if (!this.scanLists[point.scanMode].includes(dataSource.dataSourceId)) {
              // add the source for this scan only if not already there
              this.scanLists[point.scanMode].push(dataSource.dataSourceId)
            }
          })
        }
      }
    })

    // Will only contain protocols/application used
    // based on the config file
    this.activeProtocols = {}
    this.activeApis = {}
    this.jobs = []
  }

  /**
   * Add a new Value from a data source to the Engine.
   * The Engine will forward the Value to the Cache.
   * @param {string} dataSourceId - The South generating the value
   * @param {object} values - array of values
   * @return {void}
   */
  async addValues(dataSourceId, values) {
    logger.silly(`Engine: Add ${values ? values.length : '?'} values from ${dataSourceId}`)
    await this.cache.cacheValues(dataSourceId, values)
  }

  /**
   * Add a new File from an data source to the Engine.
   * The Engine will forward the File to the Cache.
   * @param {string} dataSourceId - The South generating the file
   * @param {string} filePath - The path to the File
   * @param {boolean} preserveFiles - Whether to preserve the file at the original location
   * @return {void}
   */
  addFile(dataSourceId, filePath, preserveFiles) {
    logger.silly(`Engine addFile() from ${dataSourceId} with ${filePath}`)
    this.cache.cacheFile(dataSourceId, filePath, preserveFiles)
  }

  /**
   * Send values to a North application.
   * @param {string} applicationId - The application ID
   * @param {object[]} values - The values to send
   * @return {Promise} - The send promise
   */
  async handleValuesFromCache(applicationId, values) {
    logger.silly(`Engine handleValuesFromCache() call with ${applicationId} and ${values.length} values`)
    let success = false
    try {
      success = await this.activeApis[applicationId].handleValues(values)
    } catch (error) {
      logger.error(error)
    }
    return success
  }

  /**
   * Send file to a North application.
   * @param {string} applicationId - The application ID
   * @param {string} filePath - The file to send
   * @return {Promise} - The send promise
   */
  async sendFile(applicationId, filePath) {
    logger.silly(`Engine sendFile() call with ${applicationId} and ${filePath}`)
    let success = false

    try {
      success = await this.activeApis[applicationId].handleFile(filePath)
    } catch (error) {
      logger.error(error)
    }

    return success
  }

  /**
   * Creates a new instance for every application and protocol and connects them.
   * Creates CronJobs based on the ScanModes and starts them.
   * @return {void}
   */
  start() {
    const { southConfig, northConfig, engineConfig } = this.configService.getConfig()
    // 1. start web server
    const server = new Server(this)
    server.listen()

    // 2. start Protocol for each data sources
    southConfig.dataSources.forEach((dataSource) => {
      const { protocol, enabled, dataSourceId } = dataSource
      // select the correct Handler
      const ProtocolHandler = protocolList[protocol]
      if (enabled) {
        if (ProtocolHandler) {
          this.activeProtocols[dataSourceId] = new ProtocolHandler(dataSource, this)
          this.activeProtocols[dataSourceId].connect()
        } else {
          logger.error(`Protocol for ${dataSourceId} is not found : ${protocol}`)
        }
      }
    })

    // 3. start Applications
    this.pointApplication = {}
    northConfig.applications.forEach((application) => {
      const { api, enabled, applicationId } = application
      // select the right api handler
      const ApiHandler = apiList[api]
      if (enabled) {
        if (ApiHandler) {
          this.activeApis[applicationId] = new ApiHandler(application, this)
          this.activeApis[applicationId].connect()
        } else {
          logger.error(`API for ${applicationId} is not found : ${api}`)
        }
      }
    })

    // 4. Initiate the cache
    this.cache.initialize(this.activeApis)

    // 5. start the timers for each scan modes
    engineConfig.scanModes.forEach(({ scanMode, cronTime }) => {
      if (scanMode !== 'listen') {
        const job = timexe(cronTime, () => {
          // on each scan, activate each protocols
          this.scanLists[scanMode].forEach((dataSourceId) => {
            try {
              this.activeProtocols[dataSourceId].onScan(scanMode)
            } catch (error) {
              logger.error(`scan for ${dataSourceId} failed: ${error}`)
            }
          })
        })
        if (job.result !== 'ok') {
          logger.error(`The scan  ${scanMode} could not start : ${job.error}`)
        } else {
          this.jobs.push(job.id)
        }
      }
    })
    logger.info('OIBus started')
  }

  /**
   * Gracefully stop every Timer, Protocol and Application
   * @return {void}
   */
  async stop() {
    // Stop timers
    this.jobs.forEach((id) => {
      timexe.remove(id)
    })

    // Stop Protocols
    Object.entries(this.activeProtocols).forEach(([dataSourceId, protocol]) => {
      logger.info(`Stopping ${dataSourceId}`)
      protocol.disconnect()
    })

    // Stop Applications
    Object.entries(this.activeApis).forEach(([applicationId, application]) => {
      logger.info(`Stopping ${applicationId}`)
      application.disconnect()
    })

    // Log cache data
    const apisCacheStats = await this.cache.getCacheStatsForApis()
    logger.info(`API stats: ${JSON.stringify(apisCacheStats)}`)

    const protocolsCacheStats = await this.cache.getCacheStatsForProtocols()
    logger.info(`Protocol stats: ${JSON.stringify(protocolsCacheStats)}`)
  }

  /**
   * Restart Engine.
   * @param {number} timeout - The delay to wait before restart
   * @returns {void}
   */
  async reload(timeout) {
    await this.stop()

    setTimeout(() => {
      process.exit(1)
    }, timeout)
  }

  /**
   * Decrypt password.
   * @param {string} password - The password to decrypt
   * @return {string} - The decrypted password
   */
  decryptPassword(password) {
    return encryptionService.decryptText(password, this.configService.keyFolder, logger)
  }

  /**
   * Return available North applications
   * @return {String[]} - Available North applications
   */
<<<<<<< HEAD
  /* eslint-disable-next-line class-methods-use-this */
  getNorthSchemaList() {
    logger.debug('Getting North applications')
=======
  getNorthList() {
    this.logger.debug('Getting North applications')
>>>>>>> ea3bcb38
    return Object.keys(apiList)
  }

  /**
   * Return available South protocols
   * @return {String[]} - Available South protocols
   */
<<<<<<< HEAD
  /* eslint-disable-next-line class-methods-use-this */
  getSouthSchemaList() {
    logger.debug('Getting South protocols')
=======
  getSouthList() {
    this.logger.debug('Getting South protocols')
>>>>>>> ea3bcb38
    return Object.keys(protocolList)
  }

  /**
<<<<<<< HEAD
   * Get schema definition for the given api
   * @param {String} api - The api to get the schema for
   * @return {Object} - The api schema
   */
  /* eslint-disable-next-line class-methods-use-this */
  getNorthSchema(api) {
    if (Object.keys(apiList).includes(api)) {
      logger.debug(`Getting schema for North application ${api}`)

      return apiList[api].schema
    }

    return null
  }

  /**
   * Get schema definition for the given protocol
   * @param {String} protocol - The protocol to get the schema for
   * @return {Object} - The protocol schema
   */
  /* eslint-disable-next-line class-methods-use-this */
  getSouthSchema(protocol) {
    if (Object.keys(protocolList).includes(protocol)) {
      logger.debug(`Getting schema for South protocol ${protocol}`)

      return protocolList[protocol].schema
    }

    return null
  }

  /**
=======
>>>>>>> ea3bcb38
    * Get OIBus version
    * @returns {string} - The OIBus version
    */
  getVersion() {
    return this.version
  }

  /**
   * Get active Protocols.
   * @returns {string[]} - The active Protocols
   */
  getActiveProtocols() {
    return Object.keys(this.activeProtocols)
  }
}

module.exports = Engine<|MERGE_RESOLUTION|>--- conflicted
+++ resolved
@@ -295,14 +295,9 @@
    * Return available North applications
    * @return {String[]} - Available North applications
    */
-<<<<<<< HEAD
   /* eslint-disable-next-line class-methods-use-this */
-  getNorthSchemaList() {
+  getNorthList() {
     logger.debug('Getting North applications')
-=======
-  getNorthList() {
-    this.logger.debug('Getting North applications')
->>>>>>> ea3bcb38
     return Object.keys(apiList)
   }
 
@@ -310,53 +305,13 @@
    * Return available South protocols
    * @return {String[]} - Available South protocols
    */
-<<<<<<< HEAD
   /* eslint-disable-next-line class-methods-use-this */
-  getSouthSchemaList() {
+  getSouthList() {
     logger.debug('Getting South protocols')
-=======
-  getSouthList() {
-    this.logger.debug('Getting South protocols')
->>>>>>> ea3bcb38
     return Object.keys(protocolList)
   }
 
   /**
-<<<<<<< HEAD
-   * Get schema definition for the given api
-   * @param {String} api - The api to get the schema for
-   * @return {Object} - The api schema
-   */
-  /* eslint-disable-next-line class-methods-use-this */
-  getNorthSchema(api) {
-    if (Object.keys(apiList).includes(api)) {
-      logger.debug(`Getting schema for North application ${api}`)
-
-      return apiList[api].schema
-    }
-
-    return null
-  }
-
-  /**
-   * Get schema definition for the given protocol
-   * @param {String} protocol - The protocol to get the schema for
-   * @return {Object} - The protocol schema
-   */
-  /* eslint-disable-next-line class-methods-use-this */
-  getSouthSchema(protocol) {
-    if (Object.keys(protocolList).includes(protocol)) {
-      logger.debug(`Getting schema for South protocol ${protocol}`)
-
-      return protocolList[protocol].schema
-    }
-
-    return null
-  }
-
-  /**
-=======
->>>>>>> ea3bcb38
     * Get OIBus version
     * @returns {string} - The OIBus version
     */
