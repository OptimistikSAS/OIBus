--- conflicted
+++ resolved
@@ -319,13 +319,8 @@
    */
   getActiveConfiguration() {
     const config = JSON.parse(JSON.stringify(this.config))
-<<<<<<< HEAD
-    encryptionService.decryptSecrets(config.north.applications, this.keyFolder)
-    encryptionService.decryptSecrets(config.south.dataSources, this.keyFolder)
-=======
     encryptionService.decryptSecrets(config.north.applications, this.keyFolder, this.logger)
-    encryptionService.decryptSecrets(config.south.equipments, this.keyFolder, this.logger)
->>>>>>> 8c166686
+    encryptionService.decryptSecrets(config.south.dataSources, this.keyFolder, this.logger)
     return config
   }
 
@@ -335,13 +330,8 @@
    */
   getModifiedConfiguration() {
     const config = JSON.parse(JSON.stringify(this.modifiedConfig))
-<<<<<<< HEAD
-    encryptionService.decryptSecrets(config.north.applications, this.keyFolder)
-    encryptionService.decryptSecrets(config.south.dataSources, this.keyFolder)
-=======
     encryptionService.decryptSecrets(config.north.applications, this.keyFolder, this.logger)
-    encryptionService.decryptSecrets(config.south.equipments, this.keyFolder, this.logger)
->>>>>>> 8c166686
+    encryptionService.decryptSecrets(config.south.dataSources, this.keyFolder, this.logger)
     return config
   }
 
