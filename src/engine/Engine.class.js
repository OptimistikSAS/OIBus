--- conflicted
+++ resolved
@@ -607,20 +607,19 @@
     this.modifiedConfig = tryReadFile(this.configFile)
   }
 
-  /**
-<<<<<<< HEAD
-   * Get OIBus version
-   * @returns {string} - The OIBus version
-   */
+   /**
+    * Get OIBus version
+    * @returns {string} - The OIBus version
+    */
   getVersion() {
     return this.version
-=======
-   * Returns all available scan modes
-   * @returns {Array} - Array of available scan modes
-   */
+  }
+   /**
+    * Returns all available scan modes
+    * @returns {Array} - Array of available scan modes
+    */
   getScanModes() {
     return this.config.engine.scanModes
->>>>>>> 3019927b
   }
 }
 
