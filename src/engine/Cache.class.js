const fs = require('fs')
const path = require('path')

const databaseService = require('../services/database.service')
const Queue = require('../services/queue.class')

/**
 * Local cache implementation to group events and store them when the communication if North is down.
 */
class Cache {
  /**
   * Constructor for Cache
   * The Engine parameters is used for the following parameters
   * cacheFolder: Value mode only: will contain all sqllite databases used to cache values
   * archiveMode: File mode only: decide if the file is deleted or archived after being sent to the North.
   * archiveFolder: in 'archive' mode, specifies where the file is archived.
   * @constructor
   * @param {Engine} engine - The Engine
   * @return {void}
   */
  constructor(engine) {
    this.engine = engine
    // get parameters for the cache
    const { engineConfig } = engine.configService.getConfig()
    const { cacheFolder, archiveFolder, archiveMode } = engineConfig.caching
    this.archiveMode = archiveMode
    // Create cache folder if not exists
    this.cacheFolder = path.resolve(cacheFolder)
    if (!fs.existsSync(this.cacheFolder)) {
      logger.info(`creating cache folder in ${this.cacheFolder}`)
      fs.mkdirSync(this.cacheFolder, { recursive: true })
    }
    // Create archive folder if not exists
    this.archiveFolder = path.resolve(archiveFolder)
    if (!fs.existsSync(this.archiveFolder)) {
      logger.info(`creating archive folder in ${this.archiveFolder}`)
      fs.mkdirSync(this.archiveFolder, { recursive: true })
    }
    // will contains the list of North apis
    this.apis = {}
    // Queuing
    this.sendInProgress = {}
    this.resendImmediately = {}
    // manage a queue for concurrent request to write to SQL
    this.queue = new Queue()
    // Cache stats
    this.cacheStats = {}
  }

  /**
   * Initialize an active North.
   * @param {Object} activeApi - The North to initialize
   * @returns {Promise<void>} - The result
   */
  async initializeApi(activeApi) {
    const api = {
      applicationId: activeApi.application.applicationId,
      config: activeApi.application.caching,
      canHandleValues: activeApi.canHandleValues,
      canHandleFiles: activeApi.canHandleFiles,
      subscribedTo: activeApi.application.subscribedTo,
    }
    // only initialize the db if the api can handle values
    if (api.canHandleValues) {
      logger.debug(`use db: ${this.cacheFolder}/${api.applicationId}.db`)
      api.database = await databaseService.createValuesDatabase(`${this.cacheFolder}/${api.applicationId}.db`)
      logger.debug(`db count: ${await databaseService.getCount(api.database)}`)
    }
    this.apis[api.applicationId] = api
    if (api && api.config && api.config.sendInterval) {
      this.resetTimeout(api, api.config.sendInterval)
    } else {
      this.logger.debug(`api: ${api.applicationId} has no sendInterval - OK if AliveSignal`)
    }
  }

  /**
   * Initialize the cache by creating a database for every North application.
   * also initializes an internal object for North applications
   * @param {object} activeApis - The active North applications
   * @return {void}
   */
  async initialize(activeApis) {
    logger.debug(`use db: ${this.cacheFolder}/fileCache.db`)
    this.filesDatabase = await databaseService.createFilesDatabase(`${this.cacheFolder}/fileCache.db`)
    logger.debug(`db count: ${await databaseService.getCount(this.filesDatabase)}`)
    // initialize the internal object apis with the list of north apis
    const actions = Object.values(activeApis).map((activeApi) => this.initializeApi(activeApi))
    await Promise.all(actions)
  }

  /**
   * Check whether a North is subscribed to a South. if subscribedTo is not defined
   * or an empty array, the subscription is true.
   * @param {string} dataSourceId - The South generating the value
   * @param {string[]} subscribedTo - The list of Souths the North is subscribed to
   * @returns {boolean} - The North is subscribed to the given South
   */
  static isSubscribed(dataSourceId, subscribedTo) {
    if (!Array.isArray(subscribedTo) || subscribedTo.length === 0) return true
    return subscribedTo.includes(dataSourceId)
  }

  /**
   * Cache a new Value from the South for a given North
   * It will store the value in every database.
   * to every North application (used for alarm values for example)
   * @param {Object} api - The North to cache the Value for
   * @param {string} dataSourceId - The South generating the value
   * @param {object} values - values
   * @return {void}
   */
  async cacheValuesForApi(api, dataSourceId, values) {
    const { applicationId, database, config, canHandleValues, subscribedTo } = api
    // save the value in the North's queue if it is subscribed to the dataSource
    if (canHandleValues && Cache.isSubscribed(dataSourceId, subscribedTo)) {
      // Update stats for api
      this.cacheStats[applicationId] = (this.cacheStats[applicationId] || 0) + values.length

      // Queue saving values.
      this.queue.add(databaseService.saveValues, database, dataSourceId, values)

      // if the group size is over the groupCount => we immediately send the cache
      // to the North even if the timeout is not finished.
      const count = await databaseService.getCount(database)
      if (count >= config.groupCount) {
        logger.silly(`groupCount reached: ${count}>=${config.groupCount}`)
        return api
      }
    }
    return false
  }

  /**
   * Cache a new Value from the South
   * It will store the value in every database.
   * to every North application (used for alarm values for example)
   * @param {string} dataSourceId - The South generating the value
   * @param {object} values - The new value
   * @return {void}
   */
  async cacheValues(dataSourceId, values) {
    try {
      // Update stats for dataSourceId
      this.cacheStats[dataSourceId] = (this.cacheStats[dataSourceId] || 0) + values.length

      // Cache values
      const actions = Object.values(this.apis).map((api) => this.cacheValuesForApi(api, dataSourceId, values))
      const apisToActivate = await Promise.all(actions)
      apisToActivate.forEach((apiToActivate) => {
        if (apiToActivate) {
          this.sendCallback(apiToActivate)
        }
      })
    } catch (error) {
      logger.error(error)
    }
  }

  /**
   * Cache the new raw file for a given North.
   * @param {object} api - The North to cache the file for
   * @param {string} dataSourceId - The South generating the file
   * @param {String} cachePath - The path of the raw file
   * @param {number} timestamp - The timestamp the file was received
   * @return {void}
   */
  async cacheFileForApi(api, dataSourceId, cachePath, timestamp) {
    const { applicationId, canHandleFiles, subscribedTo } = api
    if (canHandleFiles && Cache.isSubscribed(dataSourceId, subscribedTo)) {
      // Update stats for api
      this.cacheStats[applicationId] = (this.cacheStats[applicationId] || 0) + 1

      // Cache file
      logger.silly(`Cache cacheFile() - North handling file: ${applicationId}`)
      await databaseService.saveFile(this.filesDatabase, timestamp, applicationId, cachePath)
      logger.debug(`send file for ${api.applicationId}`)
      return api
    }
    return false
  }

  /**
   * Cache the new raw file.
   * @param {string} dataSourceId - The South generating the file
   * @param {String} filePath - The path of the raw file
   * @param {boolean} preserveFiles - Whether to preserve the file at the original location
   * @return {void}
   */
  async cacheFile(dataSourceId, filePath, preserveFiles) {
    // Update stats for dataSourceId
    this.cacheStats[dataSourceId] = (this.cacheStats[dataSourceId] || 0) + 1

    // Cache files
    logger.silly(`Cache cacheFile() from ${dataSourceId} with ${filePath}`)
    const timestamp = new Date().getTime()
    const cacheFilename = `${path.parse(filePath).name}-${timestamp}${path.parse(filePath).ext}`
    const cachePath = path.join(this.cacheFolder, cacheFilename)

    try {
<<<<<<< HEAD
      if (preserveFiles) {
        logger.silly(`Cache cacheFile() - preserveFiles set so copy to ${cachePath}`)
        fs.copyFile(filePath, cachePath, (copyError) => {
          if (copyError) throw copyError
        })
      } else {
        logger.silly(`Cache cacheFile() - preserveFiles not set so rename to ${cachePath}`)
        fs.rename(filePath, cachePath, (renameError) => {
          if (renameError) {
            // In case of cross-device link error we copy+delete instead
            if (renameError.code !== 'EXDEV') throw renameError
            logger.debug('Cross-device link error during rename, copy+paste instead')
            fs.copyFile(filePath, cachePath, (copyError) => {
              if (copyError) throw copyError
              fs.unlink(filePath, (unlinkError) => {
                // log error but does not throw so we try sending the file to S3
                if (unlinkError) logger.error(unlinkError)
              })
            })
          }
        })
      }
=======
      // Move or copy the file into the cache folder
      await this.transferFile(filePath, cachePath, preserveFiles)
>>>>>>> 16a8b536

      // Cache the file for every subscribed North
      const actions = Object.values(this.apis).map((api) => this.cacheFileForApi(api, dataSourceId, cachePath, timestamp))
      const apisToActivate = await Promise.all(actions)
      // Activate sending
      apisToActivate.forEach((apiToActivate) => {
        if (apiToActivate) {
          this.sendCallback(apiToActivate)
        }
      })
    } catch (error) {
      logger.error(error)
    }
  }

  transferFile(filePath, cachePath, preserveFiles) {
    return new Promise((resolve, reject) => {
      try {
        if (preserveFiles) {
          this.logger.silly(`Cache cacheFile() - preserveFiles set so copy to ${cachePath}`)
          fs.copyFile(filePath, cachePath, (copyError) => {
            if (copyError) throw copyError
            resolve()
          })
        } else {
          this.logger.silly(`Cache cacheFile() - preserveFiles not set so rename to ${cachePath}`)
          fs.rename(filePath, cachePath, (renameError) => {
            if (renameError) {
              // In case of cross-device link error we copy+delete instead
              if (renameError.code !== 'EXDEV') throw renameError
              this.logger.debug('Cross-device link error during rename, copy+paste instead')
              fs.copyFile(filePath, cachePath, (copyError) => {
                if (copyError) throw copyError
                fs.unlink(filePath, (unlinkError) => {
                  // log error but does not throw so we try sending the file to S3
                  if (unlinkError) this.logger.error(unlinkError)
                })
                resolve()
              })
            } else {
              resolve()
            }
          })
        }
      } catch (error) {
        reject(error)
      }
    })
  }

  /**
   * Callback function used by the timer to send the values to the given North application.
   * @param {object} api - The application
   * @return {void}
   */
  async sendCallback(api) {
    const { applicationId, canHandleValues, canHandleFiles } = api

    logger.silly(`sendCallback ${applicationId} with sendInProgress ${this.sendInProgress[applicationId]}`)

    if (!this.sendInProgress[applicationId]) {
      this.sendInProgress[applicationId] = true
      this.resendImmediately[applicationId] = false

      if (canHandleValues) {
        await this.sendCallbackForValues(api)
      }

      if (canHandleFiles) {
        await this.sendCallbackForFiles(api)
      }

      this.sendInProgress[applicationId] = false
    } else {
      this.resendImmediately[applicationId] = true
    }
  }

  /**
   * handle the values for the callback
   * @param {object} application - The application to send the values to
   * @return {void}
   */
  async sendCallbackForValues(application) {
    logger.silly(`Cache sendCallbackForValues() for ${application.applicationId}`)
    let success = true
    const { applicationId, database, config } = application

    try {
      const values = await databaseService.getValuesToSend(database, config.maxSendCount)

      if (values) {
        logger.silly(
          `Cache:sendCallbackForValues() got ${values.length} values to send to ${application.applicationId}`,
        )
        success = await this.engine.handleValuesFromCache(applicationId, values)
        logger.silly(
          `Cache:handleValuesFromCache, success: ${success} AppId: ${application.applicationId}`,
        )
        if (success) {
          const removed = await databaseService.removeSentValues(database, values)
          logger.silly(
            `Cache:removeSentValues, removed: ${removed} AppId: ${application.applicationId}`,
          )
          if (removed !== values.length) logger.debug(`Cache for ${applicationId} can't be deleted: ${removed}/${values.length}`)
        }
      }
    } catch (error) {
      logger.error(error)
      success = false
    }

    const successTimeout = this.resendImmediately[applicationId] ? 0 : config.sendInterval
    const timeout = success ? successTimeout : config.retryInterval
    this.resetTimeout(application, timeout)
  }

  /**
   * Handle files resending.
   * @param {object} application - The application to send the values to
   * @return {void}
   */
  async sendCallbackForFiles(application) {
    logger.silly(`Cache sendCallbackForFiles() for ${application.applicationId}`)

    const { applicationId, config } = application
    let success = true

    try {
      const filePath = await databaseService.getFileToSend(this.filesDatabase, applicationId)
      logger.silly(`Cache sendCallbackForFiles() fileToSend ${filePath}`)

      if (filePath) {
        if (fs.existsSync(filePath)) {
          logger.silly(`Cache sendCallbackForFiles() call Engine sendFile() ${applicationId} and ${filePath}`)
          success = await this.engine.sendFile(applicationId, filePath)

          if (success) {
            logger.silly(`Cache sendCallbackForFiles() deleteSentFile for ${applicationId} and ${filePath}`)
            await databaseService.deleteSentFile(this.filesDatabase, applicationId, filePath)
            await this.handleSentFile(filePath)
          }
        } else {
          logger.error(new Error(`File ${filePath} doesn't exist. Removing it from database.`))

          await databaseService.deleteSentFile(this.filesDatabase, applicationId, filePath)
        }
      }
    } catch (error) {
      logger.error(error)
    }

    const successTimeout = this.resendImmediately[applicationId] ? 0 : config.sendInterval
    const timeout = success ? successTimeout : config.retryInterval
    this.resetTimeout(application, timeout)
  }

  /**
   * Remove file if it was sent to all North.
   * @param {string} filePath - The file
   * @return {void}
   */
  async handleSentFile(filePath) {
    logger.silly(`Cache handleSentFile() for ${filePath}`)
    const count = await databaseService.getFileCount(this.filesDatabase, filePath)
    if (count === 0) {
      const archivedFilename = path.basename(filePath)
      const archivePath = path.join(this.archiveFolder, archivedFilename)

      switch (this.archiveMode) {
        case 'delete':
          // Delete original file
          fs.unlink(filePath, (unlinkError) => {
            if (unlinkError) {
              logger.error(unlinkError)
            } else {
              logger.info(`File ${filePath} deleted`)
            }
          })
          break
        case 'archive':
          // Create archive folder if it doesn't exist
          if (!fs.existsSync(this.archiveFolder)) {
            fs.mkdirSync(this.archiveFolder, { recursive: true })
          }

          // Move original file into the archive folder
          fs.rename(filePath, archivePath, (renameError) => {
            if (renameError) {
              logger.error(renameError)
            } else {
              logger.info(`File ${filePath} moved to ${archivePath}`)
            }
          })
          break
        default:
          logger.error(`unknown Archive Mode: ${this.archiveMode}`)
      }
    }
  }

  /**
   * Reset application timer.
   * @param {object} application - The application
   * @param {number} timeout - The timeout interval
   * @return {void}
   */
  resetTimeout(application, timeout) {
    if (application.timeout) {
      clearTimeout(application.timeout)
    }
    application.timeout = setTimeout(this.sendCallback.bind(this, application), timeout)
  }

  /**
   * Generate cache stat for APIs
   * @param {string[]} apiNames - The North/South list
   * @param {number[]} totalCounts - The total count list
   * @param {number[]} cacheSizes - The cache size list
   * @returns {*} - The stats
   */
  /* eslint-disable-next-line class-methods-use-this */
  generateApiCacheStat(apiNames, totalCounts, cacheSizes) {
    return apiNames.map((api, i) => {
      const retVal = {}
      retVal[`${api.applicationId} Count`] = totalCounts[i] || 0
      retVal[`${api.applicationId} Cache`] = cacheSizes[i] || 0
      return retVal
    })
  }

  /**
   * Get cache stats for APIs
   * @returns {object} - Cache stats
   */
  async getCacheStatsForApis() {
    // Get points APIs stats
    const pointApis = Object.values(this.apis).filter((api) => api.canHandleValues)
    const valuesTotalCounts = pointApis.map((api) => this.cacheStats[api.applicationId])
    const valuesCacheSizeActions = pointApis.map((api) => databaseService.getCount(api.database))
    const valuesCacheSizes = await Promise.all(valuesCacheSizeActions)
    const pointApisStats = this.generateApiCacheStat(pointApis, valuesTotalCounts, valuesCacheSizes)

    // Get file APIs stats
    const fileApis = Object.values(this.apis).filter((api) => api.canHandleFiles)
    const filesTotalCounts = fileApis.map((api) => this.cacheStats[api.applicationId])
    const filesCacheSizeActions = fileApis.map((api) => databaseService.getFileCountForApi(this.filesDatabase, api.applicationId))
    const filesCacheSizes = await Promise.all(filesCacheSizeActions)
    const fileApisStats = this.generateApiCacheStat(fileApis, filesTotalCounts, filesCacheSizes)

    // Merge results
    return { ...[...pointApisStats, ...fileApisStats].reduce((total, current) => Object.assign(total, current), []) }
  }

  /**
   * Get cache stats for Protocols
   * @returns {object} - Cache stats
   */
  async getCacheStatsForProtocols() {
    const protocols = this.engine.getActiveProtocols()
    const protocolsStats = protocols.map((protocol) => {
      const retVal = {}
      retVal[`${protocol} Count`] = this.cacheStats[protocol] || 0
      return retVal
    })
    return { ...protocolsStats.reduce((total, current) => Object.assign(total, current), []) }
  }
}

module.exports = Cache<|MERGE_RESOLUTION|>--- conflicted
+++ resolved
@@ -198,33 +198,8 @@
     const cachePath = path.join(this.cacheFolder, cacheFilename)
 
     try {
-<<<<<<< HEAD
-      if (preserveFiles) {
-        logger.silly(`Cache cacheFile() - preserveFiles set so copy to ${cachePath}`)
-        fs.copyFile(filePath, cachePath, (copyError) => {
-          if (copyError) throw copyError
-        })
-      } else {
-        logger.silly(`Cache cacheFile() - preserveFiles not set so rename to ${cachePath}`)
-        fs.rename(filePath, cachePath, (renameError) => {
-          if (renameError) {
-            // In case of cross-device link error we copy+delete instead
-            if (renameError.code !== 'EXDEV') throw renameError
-            logger.debug('Cross-device link error during rename, copy+paste instead')
-            fs.copyFile(filePath, cachePath, (copyError) => {
-              if (copyError) throw copyError
-              fs.unlink(filePath, (unlinkError) => {
-                // log error but does not throw so we try sending the file to S3
-                if (unlinkError) logger.error(unlinkError)
-              })
-            })
-          }
-        })
-      }
-=======
       // Move or copy the file into the cache folder
       await this.transferFile(filePath, cachePath, preserveFiles)
->>>>>>> 16a8b536
 
       // Cache the file for every subscribed North
       const actions = Object.values(this.apis).map((api) => this.cacheFileForApi(api, dataSourceId, cachePath, timestamp))
