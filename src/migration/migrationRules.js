--- conflicted
+++ resolved
@@ -272,8 +272,6 @@
           dataSource.OPCUA.readIntervalDelay = 200
         }
       }
-<<<<<<< HEAD
-=======
       if (dataSource.protocol === 'MQTT') {
         if (!Object.prototype.hasOwnProperty.call(dataSource.MQTT, 'persistent')) {
           logger.info('Add persistent field to MQTT')
@@ -296,7 +294,6 @@
           dataSource.MQTT.connectTimeout = 30000
         }
       }
->>>>>>> 0144d954
     })
   },
 }